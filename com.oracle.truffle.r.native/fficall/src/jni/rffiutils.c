--- conflicted
+++ resolved
@@ -43,19 +43,10 @@
 static jmethodID validateMethodID;
 
 static JNIEnv *curenv = NULL;
-<<<<<<< HEAD
-jmp_buf *callErrorJmpBuf;
-=======
->>>>>>> bd84f9ec
 
 // default for trace output when enabled
 FILE *traceFile = NULL;
 
-<<<<<<< HEAD
-static int alwaysUseGlobal = 0;
-#define CACHED_GLOBALREFS_INITIAL_SIZE 64
-static SEXP *cachedGlobalRefs;
-=======
 typedef struct globalRefTable_struct {
 	int permanent;
 	SEXP gref;         // The jobject (SEXP) global ref
@@ -64,7 +55,6 @@
 #define CACHED_GLOBALREFS_INITIAL_SIZE 64
 static GlobalRefElem *cachedGlobalRefs;
 static int cachedGlobalRefsHwm;
->>>>>>> bd84f9ec
 static int cachedGlobalRefsLength;
 
 // Data structure for managing the required copying of
@@ -85,18 +75,12 @@
 // hwm of nativeArrayTable
 static int nativeArrayTableHwm;
 static int nativeArrayTableLength;
-<<<<<<< HEAD
-static void releaseNativeArray(JNIEnv *env, int index);
-=======
 static void releaseNativeArray(JNIEnv *env, int index, int freedata);
->>>>>>> bd84f9ec
 
 static int isEmbedded = 0;
 void setEmbedded() {
 	isEmbedded = 1;
 }
-<<<<<<< HEAD
-=======
 
 // native down call depth, indexes nativeArrayTableHwmStack
 int callDepth = 0;
@@ -106,13 +90,7 @@
 
 // stack of jmp_buf ptrs for non-local control transfer on error
 static jmp_buf* callErrorJmpBufTable[CALLDEPTH_STACK_SIZE];
->>>>>>> bd84f9ec
-
-// native down call depth, indexes nativeArrayTableHwmStack
-int callDepth;
-
-#define NATIVE_ARRAY_TABLE_HWM_STACK_SIZE 16
-int nativeArrayTableHwmStack[NATIVE_ARRAY_TABLE_HWM_STACK_SIZE] ;
+
 
 void init_utils(JNIEnv *env) {
 	curenv = env;
@@ -143,14 +121,9 @@
 	unimplementedMethodID = checkGetMethodID(env, RInternalErrorClass, "unimplemented", "(Ljava/lang/String;)Ljava/lang/RuntimeException;", 1);
 	createSymbolMethodID = checkGetMethodID(env, RDataFactoryClass, "createSymbolInterned", "(Ljava/lang/String;)Lcom/oracle/truffle/r/runtime/data/RSymbol;", 1);
     validateMethodID = checkGetMethodID(env, CallRFFIHelperClass, "validate", "(Ljava/lang/Object;)Ljava/lang/Object;", 1);
-<<<<<<< HEAD
-    cachedGlobalRefs = calloc(CACHED_GLOBALREFS_INITIAL_SIZE, sizeof(SEXP));
-    cachedGlobalRefsLength = CACHED_GLOBALREFS_INITIAL_SIZE;
-=======
     cachedGlobalRefs = calloc(CACHED_GLOBALREFS_INITIAL_SIZE, sizeof(GlobalRefElem));
     cachedGlobalRefsLength = CACHED_GLOBALREFS_INITIAL_SIZE;
     cachedGlobalRefsHwm = 0;
->>>>>>> bd84f9ec
 	nativeArrayTable = calloc(NATIVE_ARRAY_TABLE_INITIAL_SIZE, sizeof(NativeArrayElem));
 	nativeArrayTableLength = NATIVE_ARRAY_TABLE_INITIAL_SIZE;
 	nativeArrayTableHwm = 0;
@@ -170,14 +143,9 @@
 
 void callEnter(JNIEnv *env, jmp_buf *jmpbuf) {
 	setEnv(env);
-<<<<<<< HEAD
-	callErrorJmpBuf = jmpbuf;
-	if (callDepth >= NATIVE_ARRAY_TABLE_HWM_STACK_SIZE) {
-=======
 	//printf("callEnter: callDepth %d, jmpbufptr %p\n", callDepth, jmpbuf);
 	callErrorJmpBufTable[callDepth] = jmpbuf;
 	if (callDepth >= CALLDEPTH_STACK_SIZE) {
->>>>>>> bd84f9ec
 		fatalError("call stack overflow\n");
 	}
 	nativeArrayTableHwmStack[callDepth] = nativeArrayTableHwm;
@@ -192,28 +160,6 @@
 void callExit(JNIEnv *env) {
 	int oldHwm = nativeArrayTableHwmStack[callDepth - 1];
 	for (int i = oldHwm; i < nativeArrayTableHwm; i++) {
-<<<<<<< HEAD
-		releaseNativeArray(env, i);
-	}
-	nativeArrayTableHwm = oldHwm;
-	callDepth--;
-}
-
-void invalidateNativeArray(JNIEnv *env, SEXP oldObj) {
-	int i;
-	for (i = 0; i < nativeArrayTableHwm; i++) {
-		NativeArrayElem cv = nativeArrayTable[i];
-		if ((*env)->IsSameObject(env, cv.obj, oldObj)) {
-#if TRACE_NATIVE_ARRAYS
-			fprintf(traceFile, "invalidateNativeArray(%p): found\n", oldObj);
-#endif
-			releaseNativeArray(env, &cv);
-			nativeArrayTable[i].obj = NULL;
-		}
-	}
-#if TRACE_NATIVE_ARRAYS
-	fprintf(traceFile, "invalidateNativeArray(%p): not found\n", oldObj);
-=======
                releaseNativeArray(env, i, 1);
 	}
 	nativeArrayTableHwm = oldHwm;
@@ -260,25 +206,10 @@
 	}
 #if TRACE_NATIVE_ARRAYS
 	fprintf(traceFile, "findNativeArray(%p): not found\n", x);
->>>>>>> bd84f9ec
 #endif
 	return NULL;
 }
 
-<<<<<<< HEAD
-static void *findNativeArray(JNIEnv *env, SEXP x) {
-	int i;
-	for (i = 0; i < nativeArrayTableHwm; i++) {
-		NativeArrayElem cv = nativeArrayTable[i];
-		if (cv.obj != NULL) {
-			if ((*env)->IsSameObject(env, cv.obj, x)) {
-				void *data = cv.data;
-#if TRACE_NATIVE_ARRAYS
-				fprintf(traceFile, "findNativeArray(%p): found %p\n", x, data);
-#endif
-				return data;
-			}
-=======
 static void addNativeArray(JNIEnv *env, SEXP x, SEXPTYPE type, void *jArray, void *data) {
 #if TRACE_NATIVE_ARRAYS
 	fprintf(traceFile, "addNativeArray(x=%p, t=%p, ix=%d)\n", x, data, nativeArrayTableHwm);
@@ -289,17 +220,12 @@
 		NativeArrayElem *newnativeArrayTable = calloc(newLength, sizeof(NativeArrayElem));
 		if (newnativeArrayTable == NULL) {
 			fatalError("FFI copied vectors table expansion failure");
->>>>>>> bd84f9ec
 		}
 		memcpy(newnativeArrayTable, nativeArrayTable, nativeArrayTableLength * sizeof(NativeArrayElem));
 		free(nativeArrayTable);
 		nativeArrayTable = newnativeArrayTable;
 		nativeArrayTableLength = newLength;
 	}
-<<<<<<< HEAD
-#if TRACE_NATIVE_ARRAYS
-	fprintf(traceFile, "findNativeArray(%p): not found\n", x);
-=======
 	nativeArrayTable[nativeArrayTableHwm].obj = x;
 	nativeArrayTable[nativeArrayTableHwm].data = data;
 	nativeArrayTable[nativeArrayTableHwm].type = type;
@@ -366,7 +292,6 @@
 	NativeArrayElem cv = nativeArrayTable[i];
 #if TRACE_NATIVE_ARRAYS
                fprintf(traceFile, "releaseNativeArray(x=%p, ix=%d, freedata=%d)\n", cv.obj, i, freedata);
->>>>>>> bd84f9ec
 #endif
 	if (cv.obj != NULL) {
 		switch (cv.type) {
@@ -431,181 +356,6 @@
 	return NULL;
 }
 
-<<<<<<< HEAD
-static void addNativeArray(JNIEnv *env, SEXP x, SEXPTYPE type, void *jArray, void *data) {
-#if TRACE_NATIVE_ARRAYS
-	fprintf(traceFile, "addNativeArray(x=%p, t=%p, ix=%d)\n", x, data, nativeArrayTableHwm);
-#endif
-	// check for overflow
-	if (nativeArrayTableHwm >= nativeArrayTableLength) {
-		int newLength = 2 * nativeArrayTableLength;
-		NativeArrayElem *newnativeArrayTable = calloc(newLength, sizeof(NativeArrayElem));
-		if (newnativeArrayTable == NULL) {
-			fatalError("FFI copied vectors table expansion failure");
-		}
-		memcpy(newnativeArrayTable, nativeArrayTable, nativeArrayTableLength * sizeof(NativeArrayElem));
-		free(nativeArrayTable);
-		nativeArrayTable = newnativeArrayTable;
-		nativeArrayTableLength = newLength;
-	}
-	nativeArrayTable[nativeArrayTableHwm].obj = x;
-	nativeArrayTable[nativeArrayTableHwm].data = data;
-	nativeArrayTable[nativeArrayTableHwm].type = type;
-	nativeArrayTable[nativeArrayTableHwm].jArray = jArray;
-	nativeArrayTableHwm++;
-}
-
-void *getNativeArray(JNIEnv *thisenv, SEXP x, SEXPTYPE type) {
-	void *data = findNativeArray(thisenv, x);
-	jboolean isCopy;
-	if (data == NULL) {
-		jarray jArray;
-		switch (type) {
-		case INTSXP: {
-			jintArray intArray = (*thisenv)->CallStaticObjectMethod(thisenv, CallRFFIHelperClass, INTEGER_MethodID, x);
-			int len = (*thisenv)->GetArrayLength(thisenv, intArray);
-			data = (*thisenv)->GetIntArrayElements(thisenv, intArray, &isCopy);
-			jArray = intArray;
-			break;
-		}
-
-		case REALSXP: {
-			jdoubleArray doubleArray = (*thisenv)->CallStaticObjectMethod(thisenv, CallRFFIHelperClass, REAL_MethodID, x);
-			int len = (*thisenv)->GetArrayLength(thisenv, doubleArray);
-			data = (*thisenv)->GetDoubleArrayElements(thisenv, doubleArray, &isCopy);
-			jArray = doubleArray;
-			break;
-		}
-
-		case RAWSXP: {
-		    jbyteArray byteArray = (*thisenv)->CallStaticObjectMethod(thisenv, CallRFFIHelperClass, RAW_MethodID, x);
-		    int len = (*thisenv)->GetArrayLength(thisenv, byteArray);
-		    data = (*thisenv)->GetByteArrayElements(thisenv, byteArray, &isCopy);
-	        jArray = byteArray;
-	        break;
-		}
-
-		case LGLSXP: {
-			// Special treatment becuase R FFI wants int* and FastR represents using byte[]
-		    jbyteArray byteArray = (*thisenv)->CallStaticObjectMethod(thisenv, CallRFFIHelperClass, LOGICAL_MethodID, x);
-		    int len = (*thisenv)->GetArrayLength(thisenv, byteArray);
-		    jbyte* internalData = (*thisenv)->GetByteArrayElements(thisenv, byteArray, &isCopy);
-		    int* idata = malloc(len * sizeof(int));
-		    for (int i = 0; i < len; i++) {
-		    	char value = internalData[i];
-		    	idata[i] = value == 0 ? FALSE : value == 1 ? TRUE : NA_INTEGER;
-		    }
-		    (*thisenv)->ReleaseByteArrayElements(thisenv, byteArray, internalData, JNI_ABORT);
-		    jArray = byteArray;
-		    data = idata;
-		    break;
-		}
-
-		default:
-			fatalError("getNativeArray: unexpected type");
-
-		}
-		addNativeArray(thisenv, x, type, jArray, data);
-	}
-	return data;
-}
-
-static void releaseNativeArray(JNIEnv *env, int i) {
-	NativeArrayElem cv = nativeArrayTable[i];
-#if TRACE_NATIVE_ARRAYS
-		fprintf(traceFile, "releaseNativeArray(x=%p, ix=%d)\n", cv.obj, i);
-#endif
-	if (cv.obj != NULL) {
-		switch (cv.type) {
-		case INTSXP: {
-			jintArray intArray = (jintArray) cv.jArray;
-			(*env)->ReleaseIntArrayElements(env, intArray, (jint *)cv.data, 0);
-			break;
-		}
-
-		case LGLSXP: {
-			// for LOGICAL, we need to convert back to 1-byte elements
-			jintArray byteArray = (jbyteArray) cv.jArray;
-			int len = (*env)->GetArrayLength(env, byteArray);
-			jbyte* internalData = (*env)->GetByteArrayElements(env, byteArray, NULL);
-			int* data = (int*) cv.data;
-			for (int i = 0; i < len; i++) {
-				internalData[i] = data[i] == NA_INTEGER ? 255 : (jbyte) data[i];
-			}
-			(*env)->ReleaseByteArrayElements(env, byteArray, internalData, 0);
-			free(data); // was malloc'ed in addNativeArray
-			break;
-		}
-
-		case REALSXP: {
-			jdoubleArray doubleArray = (jdoubleArray) cv.jArray;
-			(*env)->ReleaseDoubleArrayElements(env, doubleArray, (jdouble *)cv.data, 0);
-			break;
-
-		}
-
-		case RAWSXP: {
-			jbyteArray byteArray = (jbyteArray) cv.jArray;
-			(*env)->ReleaseByteArrayElements(env, byteArray, (jbyte *)cv.data, 0);
-			break;
-
-		}
-		default:
-			fatalError("releaseNativeArray type");
-		}
-		// free up the slot
-		cv.obj = NULL;
-	}
-}
-
-static SEXP checkCachedGlobalRef(JNIEnv *env, SEXP obj, int useGlobal) {
-	int i;
-	for (i = 0; i < cachedGlobalRefsLength; i++) {
-		SEXP ref = cachedGlobalRefs[i];
-		if (ref == NULL) {
-			break;
-		}
-		if ((*env)->IsSameObject(env, ref, obj)) {
-#if TRACE_REF_CACHE
-			fprintf(traceFile, "gref: cache hit: %d\n", i);
-#endif
-			return ref;
-		}
-	}
-	SEXP result;
-	if (useGlobal) {
-		if (i >= cachedGlobalRefsLength) {
-			int newLength = cachedGlobalRefsLength * 2;
-#if TRACE_REF_CACHE
-			fprintf(traceFile, "gref: extending table to %d\n", newLength);
-#endif
-			SEXP newCachedGlobalRefs = calloc(newLength, sizeof(SEXP));
-			if (newCachedGlobalRefs == NULL) {
-				fatalError("FFI global refs table expansion failure");
-			}
-			memcpy(newCachedGlobalRefs, cachedGlobalRefs, cachedGlobalRefsLength * sizeof(SEXP));
-			free(cachedGlobalRefs);
-			cachedGlobalRefs = newCachedGlobalRefs;
-			cachedGlobalRefsLength = newLength;
-		}
-		result = (*env)->NewGlobalRef(env, obj);
-		cachedGlobalRefs[i] = result;
-	} else {
-		result = obj;
-	}
-	return result;
-}
-
-SEXP checkRef(JNIEnv *env, SEXP obj) {
-	SEXP result = checkCachedGlobalRef(env, obj, alwaysUseGlobal);
-	TRACE(TARGp, result);
-	return result;
-}
-
-SEXP mkNamedGlobalRef(JNIEnv *env, SEXP obj) {
-	SEXP result = checkCachedGlobalRef(env, obj, 1);
-	return result;
-=======
 SEXP addGlobalRef(JNIEnv *env, SEXP obj, int permanent) {
 	SEXP gref;
 	if (cachedGlobalRefsHwm >= cachedGlobalRefsLength) {
@@ -664,7 +414,6 @@
 			cachedGlobalRefs[i].gref = NULL;
 		}
 	}
->>>>>>> bd84f9ec
 }
 
 void validateRef(JNIEnv *env, SEXP x, const char *msg) {
