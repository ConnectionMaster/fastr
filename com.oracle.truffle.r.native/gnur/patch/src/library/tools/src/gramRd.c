/* A Bison parser, made by GNU Bison 3.0.4.  */

/* Bison implementation for Yacc-like parsers in C

   Copyright (C) 1984, 1989-1990, 2000-2015 Free Software Foundation, Inc.

   This program is free software: you can redistribute it and/or modify
   it under the terms of the GNU General Public License as published by
   the Free Software Foundation, either version 3 of the License, or
   (at your option) any later version.

   This program is distributed in the hope that it will be useful,
   but WITHOUT ANY WARRANTY; without even the implied warranty of
   MERCHANTABILITY or FITNESS FOR A PARTICULAR PURPOSE.  See the
   GNU General Public License for more details.

   You should have received a copy of the GNU General Public License
   along with this program.  If not, see <http://www.gnu.org/licenses/>.  */

/* As a special exception, you may create a larger work that contains
   part or all of the Bison parser skeleton and distribute that work
   under terms of your choice, so long as that work isn't itself a
   parser generator using the skeleton or a modified version thereof
   as a parser skeleton.  Alternatively, if you modify or redistribute
   the parser skeleton itself, you may (at your option) remove this
   special exception, which will cause the skeleton and the resulting
   Bison output files to be licensed under the GNU General Public
   License without this special exception.

   This special exception was added by the Free Software Foundation in
   version 2.2 of Bison.  */

/* C LALR(1) parser skeleton written by Richard Stallman, by
   simplifying the original so-called "semantic" parser.  */

/* All symbols defined below should begin with yy or YY, to avoid
   infringing on user name space.  This should be done even for local
   variables, as they might otherwise be expanded by user macros.
   There are some unavoidable exceptions within include files to
   define necessary library symbols; they are noted "INFRINGES ON
   USER NAME SPACE" below.  */

/* Identify Bison output.  */
#define YYBISON 1

/* Bison version.  */
#define YYBISON_VERSION "3.0.4"

/* Skeleton name.  */
#define YYSKELETON_NAME "yacc.c"

/* Pure parsers.  */
#define YYPURE 0

/* Push parsers.  */
#define YYPUSH 0

/* Pull parsers.  */
#define YYPULL 1




/* Copy the first part of user declarations.  */


/*
 *  R : A Computer Language for Statistical Data Analysis
 *  Copyright (C) 1995, 1996, 1997  Robert Gentleman and Ross Ihaka
 *  Copyright (C) 1997--2018  The R Core Team
 *
 *  This program is free software; you can redistribute it and/or modify
 *  it under the terms of the GNU General Public License as published by
 *  the Free Software Foundation; either version 2 of the License, or
 *  (at your option) any later version.
 *
 *  This program is distributed in the hope that it will be useful,
 *  but WITHOUT ANY WARRANTY; without even the implied warranty of
 *  MERCHANTABILITY or FITNESS FOR A PARTICULAR PURPOSE.  See the
 *  GNU General Public License for more details.
 *
 *  You should have received a copy of the GNU General Public License
 *  along with this program; if not, a copy is available at
 *  https://www.R-project.org/Licenses/
 */

#ifdef HAVE_CONFIG_H
#include <config.h>
#endif

#define R_USE_SIGNALS 1
//#include <Defn.h>
#include <Rinternals.h>
#include <R_ext/Parse.h>
#define STRICT_R_HEADERS
#include <R_ext/RS.h>           /* for R_chk_* allocation */
#include <ctype.h>
//#include <Rmath.h> /* for imax2(.),..*/
#include "gramRd_fastr.h"
#undef _
#ifdef ENABLE_NLS
#include <libintl.h>
#define _(String) dgettext ("tools", String)
#else
#define _(String) (String)
#endif


extern SEXP R_SrcrefSymbol;
extern SEXP R_SrcfileSymbol;
extern int R_ParseContextLast;
#define R_EOF -1
#define PARSE_ERROR_SIZE 256
#define PARSE_CONTEXT_SIZE 256
static char    R_ParseErrorMsg[PARSE_ERROR_SIZE];
static char    R_ParseContext[PARSE_CONTEXT_SIZE];
int    R_ParseContextLast;
int    R_ParseContextLine;
int R_ParseError;
extern SEXP R_NewHashedEnv(SEXP a, SEXP b);

char *dgettext(const char *p, const char *msgid) {
return (char *)msgid;
}

int imax2(int x, int y)
{
    return (x < y) ? y : x;
}
/* bison creates a non-static symbol yylloc in both gramLatex.o and gramRd.o,
   so remap */

#define yylloc yyllocR

#define DEBUGVALS 0		/* 1 causes detailed internal state output to R console */	
#define DEBUGMODE 0		/* 1 causes Bison output of parse state, to stdout or stderr */

static Rboolean wCalls = TRUE;
static Rboolean warnDups = FALSE;

#define YYERROR_VERBOSE 1

static void yyerror(const char *);
static int yylex();
static int yyparse(void);

#define yyconst const

typedef struct yyltype
{
  int first_line;
  int first_column;
  int first_byte;

  int last_line;
  int last_column;
  int last_byte;
} yyltype;

# define YYLTYPE yyltype
# define YYLLOC_DEFAULT(Current, Rhs, N)				\
    do									\
	if (N)								\
	{								\
	  (Current).first_line   = YYRHSLOC (Rhs, 1).first_line;	\
	  (Current).first_column = YYRHSLOC (Rhs, 1).first_column;	\
	  (Current).first_byte   = YYRHSLOC (Rhs, 1).first_byte;	\
	  (Current).last_line    = YYRHSLOC (Rhs, N).last_line;		\
	  (Current).last_column  = YYRHSLOC (Rhs, N).last_column;	\
	  (Current).last_byte    = YYRHSLOC (Rhs, N).last_byte;		\
	}								\
      else								\
	{								\
	  (Current).first_line   = (Current).last_line   =		\
	    YYRHSLOC (Rhs, 0).last_line;				\
	  (Current).first_column = (Current).last_column =		\
	    YYRHSLOC (Rhs, 0).last_column;				\
	  (Current).first_byte   = (Current).last_byte =		\
	    YYRHSLOC (Rhs, 0).last_byte;				\
	}								\
    while (0)

/* Useful defines so editors don't get confused ... */

#define LBRACE	'{'
#define RBRACE	'}'

/* Functions used in the parsing process */

static void	GrowList(SEXP, SEXP);
static int	KeywordLookup(const char *);
static SEXP	UserMacroLookup(const char *);
static SEXP	InstallKeywords();
static SEXP	NewList(void);
static SEXP     makeSrcref(YYLTYPE *, SEXP);
static int	xxgetc();
static int	xxungetc(int);

/* Flags used to mark need for postprocessing in the dynamicFlag attribute */

#define STATIC 0
#define HAS_IFDEF 1
#define HAS_SEXPR 2

/* Internal lexer / parser state variables */

static char const yyunknown[] = "unknown macro"; /* our message, not bison's */


typedef struct ParseState ParseState;
struct ParseState {
    int xxinRString, xxQuoteLine, xxQuoteCol;
    int	xxinEqn;
    int	xxNewlineInString;
    int	xxlineno, xxbyteno, xxcolno;
    int	xxmode, xxitemType, xxbraceDepth;  /* context for lexer */
    int	xxDebugTokens;  /* non-zero causes debug output to R console */
    const char* xxBasename;     /* basename of file for error messages */
    SEXP	Value;
    int	xxinitvalue;
    SEXP	xxMacroList;/* A hashed environment containing all the standard and user-defined macro names */
    SEXP mset; /* Precious mset for protecting parser semantic values */
    ParseState *prevState;
};

static Rboolean busy = FALSE;
static ParseState parseState;

#define PRESERVE_SV(x) R_PreserveInMSet((x), parseState.mset)
#define RELEASE_SV(x)  R_ReleaseFromMSet((x), parseState.mset)

#define RLIKE 1		/* Includes R strings; xxinRString holds the opening quote char, or 0 outside a string */
#define LATEXLIKE 2
#define VERBATIM 3
#define INOPTION 4
#define COMMENTMODE 5   /* only used in deparsing */
#define UNKNOWNMODE 6   /* ditto */

static SEXP     SrcFile;  /* parse_Rd will *always* supply a srcfile */

/* Routines used to build the parse tree */

static SEXP	xxpushMode(int, int, int);
static void	xxpopMode(SEXP);
static SEXP	xxnewlist(SEXP);
static SEXP	xxnewlist2(SEXP, SEXP);
static SEXP	xxnewlist3(SEXP, SEXP, SEXP);
static SEXP	xxnewlist4(SEXP, SEXP, SEXP, SEXP);
static SEXP	xxnewlist5(SEXP, SEXP, SEXP, SEXP, SEXP);
static SEXP	xxnewlist6(SEXP, SEXP, SEXP, SEXP, SEXP, SEXP);
static SEXP	xxnewlist7(SEXP, SEXP, SEXP, SEXP, SEXP, SEXP, SEXP);
static SEXP	xxnewlist8(SEXP, SEXP, SEXP, SEXP, SEXP, SEXP, SEXP, SEXP);
static SEXP	xxnewlist9(SEXP, SEXP, SEXP, SEXP, SEXP, SEXP, SEXP, SEXP, SEXP);

static SEXP	xxlist(SEXP, SEXP);
static SEXP	xxmarkup(SEXP, SEXP, int, YYLTYPE *);
static SEXP	xxmarkup2(SEXP, SEXP, SEXP, int, int, YYLTYPE *);
static SEXP	xxmarkup3(SEXP, SEXP, SEXP, SEXP, int, YYLTYPE *);
static SEXP	xxOptionmarkup(SEXP, SEXP, SEXP, int, YYLTYPE *);
static SEXP	xxtag(SEXP, int, YYLTYPE *);
static void	xxsavevalue(SEXP, YYLTYPE *);
static void	xxWarnNewline();
static SEXP	xxnewcommand(SEXP, SEXP, SEXP, YYLTYPE *);
static SEXP	xxusermacro(SEXP, SEXP, YYLTYPE *);
static int	mkMarkup(int);
static int      mkIfdef(int);
static int	mkCode(int);
static int	mkText(int);
static int	mkVerb(int);
static int 	mkComment(int);

static SEXP R_RdTagSymbol = NULL;
static SEXP R_RdOptionSymbol = NULL;
static SEXP R_DefinitionSymbol = NULL;
static SEXP R_DynamicFlagSymbol = NULL;
static SEXP R_MacroSymbol = NULL;

#define YYSTYPE		SEXP




# ifndef YY_NULLPTR
#  if defined __cplusplus && 201103L <= __cplusplus
#   define YY_NULLPTR nullptr
#  else
#   define YY_NULLPTR 0
#  endif
# endif

/* Enabling verbose error messages.  */
#ifdef YYERROR_VERBOSE
# undef YYERROR_VERBOSE
# define YYERROR_VERBOSE 1
#else
# define YYERROR_VERBOSE 0
#endif


/* Debug traces.  */
#ifndef YYDEBUG
# define YYDEBUG 0
#endif
#if YYDEBUG
extern int yydebug;
#endif

/* Token type.  */
#ifndef YYTOKENTYPE
# define YYTOKENTYPE
  enum yytokentype
  {
    END_OF_INPUT = 258,
    ERROR = 259,
    SECTIONHEADER = 260,
    RSECTIONHEADER = 261,
    VSECTIONHEADER = 262,
    SECTIONHEADER2 = 263,
    RCODEMACRO = 264,
    SEXPR = 265,
    RDOPTS = 266,
    LATEXMACRO = 267,
    VERBMACRO = 268,
    OPTMACRO = 269,
    ESCAPE = 270,
    LISTSECTION = 271,
    ITEMIZE = 272,
    DESCRIPTION = 273,
    NOITEM = 274,
    LATEXMACRO2 = 275,
    VERBMACRO2 = 276,
    VERBLATEX = 277,
    LATEXMACRO3 = 278,
    NEWCOMMAND = 279,
    USERMACRO = 280,
    USERMACRO1 = 281,
    USERMACRO2 = 282,
    USERMACRO3 = 283,
    USERMACRO4 = 284,
    USERMACRO5 = 285,
    USERMACRO6 = 286,
    USERMACRO7 = 287,
    USERMACRO8 = 288,
    USERMACRO9 = 289,
    IFDEF = 290,
    ENDIF = 291,
    TEXT = 292,
    RCODE = 293,
    VERB = 294,
    COMMENT = 295,
    UNKNOWN = 296,
    STARTFILE = 297,
    STARTFRAGMENT = 298
  };
#endif
/* Tokens.  */
#define END_OF_INPUT 258
#define ERROR 259
#define SECTIONHEADER 260
#define RSECTIONHEADER 261
#define VSECTIONHEADER 262
#define SECTIONHEADER2 263
#define RCODEMACRO 264
#define SEXPR 265
#define RDOPTS 266
#define LATEXMACRO 267
#define VERBMACRO 268
#define OPTMACRO 269
#define ESCAPE 270
#define LISTSECTION 271
#define ITEMIZE 272
#define DESCRIPTION 273
#define NOITEM 274
#define LATEXMACRO2 275
#define VERBMACRO2 276
#define VERBLATEX 277
#define LATEXMACRO3 278
#define NEWCOMMAND 279
#define USERMACRO 280
#define USERMACRO1 281
#define USERMACRO2 282
#define USERMACRO3 283
#define USERMACRO4 284
#define USERMACRO5 285
#define USERMACRO6 286
#define USERMACRO7 287
#define USERMACRO8 288
#define USERMACRO9 289
#define IFDEF 290
#define ENDIF 291
#define TEXT 292
#define RCODE 293
#define VERB 294
#define COMMENT 295
#define UNKNOWN 296
#define STARTFILE 297
#define STARTFRAGMENT 298

/* Value type.  */
#if ! defined YYSTYPE && ! defined YYSTYPE_IS_DECLARED
typedef int YYSTYPE;
# define YYSTYPE_IS_TRIVIAL 1
# define YYSTYPE_IS_DECLARED 1
#endif

/* Location type.  */
#if ! defined YYLTYPE && ! defined YYLTYPE_IS_DECLARED
typedef struct YYLTYPE YYLTYPE;
struct YYLTYPE
{
  int first_line;
  int first_column;
  int last_line;
  int last_column;
};
# define YYLTYPE_IS_DECLARED 1
# define YYLTYPE_IS_TRIVIAL 1
#endif


extern YYSTYPE yylval;
extern YYLTYPE yylloc;
int yyparse (void);



/* Copy the second part of user declarations.  */



#ifdef short
# undef short
#endif

#ifdef YYTYPE_UINT8
typedef YYTYPE_UINT8 yytype_uint8;
#else
typedef unsigned char yytype_uint8;
#endif

#ifdef YYTYPE_INT8
typedef YYTYPE_INT8 yytype_int8;
#else
typedef signed char yytype_int8;
#endif

#ifdef YYTYPE_UINT16
typedef YYTYPE_UINT16 yytype_uint16;
#else
typedef unsigned short int yytype_uint16;
#endif

#ifdef YYTYPE_INT16
typedef YYTYPE_INT16 yytype_int16;
#else
typedef short int yytype_int16;
#endif

#ifndef YYSIZE_T
# ifdef __SIZE_TYPE__
#  define YYSIZE_T __SIZE_TYPE__
# elif defined size_t
#  define YYSIZE_T size_t
# elif ! defined YYSIZE_T
#  include <stddef.h> /* INFRINGES ON USER NAME SPACE */
#  define YYSIZE_T size_t
# else
#  define YYSIZE_T unsigned int
# endif
#endif

#define YYSIZE_MAXIMUM ((YYSIZE_T) -1)

#ifndef YY_
# if defined YYENABLE_NLS && YYENABLE_NLS
#  if ENABLE_NLS
#   include <libintl.h> /* INFRINGES ON USER NAME SPACE */
#   define YY_(Msgid) dgettext ("bison-runtime", Msgid)
#  endif
# endif
# ifndef YY_
#  define YY_(Msgid) Msgid
# endif
#endif

#ifndef YY_ATTRIBUTE
# if (defined __GNUC__                                               \
      && (2 < __GNUC__ || (__GNUC__ == 2 && 96 <= __GNUC_MINOR__)))  \
     || defined __SUNPRO_C && 0x5110 <= __SUNPRO_C
#  define YY_ATTRIBUTE(Spec) __attribute__(Spec)
# else
#  define YY_ATTRIBUTE(Spec) /* empty */
# endif
#endif

#ifndef YY_ATTRIBUTE_PURE
# define YY_ATTRIBUTE_PURE   YY_ATTRIBUTE ((__pure__))
#endif

#ifndef YY_ATTRIBUTE_UNUSED
# define YY_ATTRIBUTE_UNUSED YY_ATTRIBUTE ((__unused__))
#endif

#if !defined _Noreturn \
     && (!defined __STDC_VERSION__ || __STDC_VERSION__ < 201112)
# if defined _MSC_VER && 1200 <= _MSC_VER
#  define _Noreturn __declspec (noreturn)
# else
#  define _Noreturn YY_ATTRIBUTE ((__noreturn__))
# endif
#endif

/* Suppress unused-variable warnings by "using" E.  */
#if ! defined lint || defined __GNUC__
# define YYUSE(E) ((void) (E))
#else
# define YYUSE(E) /* empty */
#endif

#if defined __GNUC__ && 407 <= __GNUC__ * 100 + __GNUC_MINOR__
/* Suppress an incorrect diagnostic about yylval being uninitialized.  */
# define YY_IGNORE_MAYBE_UNINITIALIZED_BEGIN \
    _Pragma ("GCC diagnostic push") \
    _Pragma ("GCC diagnostic ignored \"-Wuninitialized\"")\
    _Pragma ("GCC diagnostic ignored \"-Wmaybe-uninitialized\"")
# define YY_IGNORE_MAYBE_UNINITIALIZED_END \
    _Pragma ("GCC diagnostic pop")
#else
# define YY_INITIAL_VALUE(Value) Value
#endif
#ifndef YY_IGNORE_MAYBE_UNINITIALIZED_BEGIN
# define YY_IGNORE_MAYBE_UNINITIALIZED_BEGIN
# define YY_IGNORE_MAYBE_UNINITIALIZED_END
#endif
#ifndef YY_INITIAL_VALUE
# define YY_INITIAL_VALUE(Value) /* Nothing. */
#endif


#if ! defined yyoverflow || YYERROR_VERBOSE

/* The parser invokes alloca or malloc; define the necessary symbols.  */

# ifdef YYSTACK_USE_ALLOCA
#  if YYSTACK_USE_ALLOCA
#   ifdef __GNUC__
#    define YYSTACK_ALLOC __builtin_alloca
#   elif defined __BUILTIN_VA_ARG_INCR
#    include <alloca.h> /* INFRINGES ON USER NAME SPACE */
#   elif defined _AIX
#    define YYSTACK_ALLOC __alloca
#   elif defined _MSC_VER
#    include <malloc.h> /* INFRINGES ON USER NAME SPACE */
#    define alloca _alloca
#   else
#    define YYSTACK_ALLOC alloca
#    if ! defined _ALLOCA_H && ! defined EXIT_SUCCESS
#     include <stdlib.h> /* INFRINGES ON USER NAME SPACE */
      /* Use EXIT_SUCCESS as a witness for stdlib.h.  */
#     ifndef EXIT_SUCCESS
#      define EXIT_SUCCESS 0
#     endif
#    endif
#   endif
#  endif
# endif

# ifdef YYSTACK_ALLOC
   /* Pacify GCC's 'empty if-body' warning.  */
#  define YYSTACK_FREE(Ptr) do { /* empty */; } while (0)
#  ifndef YYSTACK_ALLOC_MAXIMUM
    /* The OS might guarantee only one guard page at the bottom of the stack,
       and a page size can be as small as 4096 bytes.  So we cannot safely
       invoke alloca (N) if N exceeds 4096.  Use a slightly smaller number
       to allow for a few compiler-allocated temporary stack slots.  */
#   define YYSTACK_ALLOC_MAXIMUM 4032 /* reasonable circa 2006 */
#  endif
# else
#  define YYSTACK_ALLOC YYMALLOC
#  define YYSTACK_FREE YYFREE
#  ifndef YYSTACK_ALLOC_MAXIMUM
#   define YYSTACK_ALLOC_MAXIMUM YYSIZE_MAXIMUM
#  endif
#  if (defined __cplusplus && ! defined EXIT_SUCCESS \
       && ! ((defined YYMALLOC || defined malloc) \
             && (defined YYFREE || defined free)))
#   include <stdlib.h> /* INFRINGES ON USER NAME SPACE */
#   ifndef EXIT_SUCCESS
#    define EXIT_SUCCESS 0
#   endif
#  endif
#  ifndef YYMALLOC
#   define YYMALLOC malloc
#   if ! defined malloc && ! defined EXIT_SUCCESS
void *malloc (YYSIZE_T); /* INFRINGES ON USER NAME SPACE */
#   endif
#  endif
#  ifndef YYFREE
#   define YYFREE free
#   if ! defined free && ! defined EXIT_SUCCESS
void free (void *); /* INFRINGES ON USER NAME SPACE */
#   endif
#  endif
# endif
#endif /* ! defined yyoverflow || YYERROR_VERBOSE */


#if (! defined yyoverflow \
     && (! defined __cplusplus \
         || (defined YYLTYPE_IS_TRIVIAL && YYLTYPE_IS_TRIVIAL \
             && defined YYSTYPE_IS_TRIVIAL && YYSTYPE_IS_TRIVIAL)))

/* A type that is properly aligned for any stack member.  */
union yyalloc
{
  yytype_int16 yyss_alloc;
  YYSTYPE yyvs_alloc;
  YYLTYPE yyls_alloc;
};

/* The size of the maximum gap between one aligned stack and the next.  */
# define YYSTACK_GAP_MAXIMUM (sizeof (union yyalloc) - 1)

/* The size of an array large to enough to hold all stacks, each with
   N elements.  */
# define YYSTACK_BYTES(N) \
     ((N) * (sizeof (yytype_int16) + sizeof (YYSTYPE) + sizeof (YYLTYPE)) \
      + 2 * YYSTACK_GAP_MAXIMUM)

# define YYCOPY_NEEDED 1

/* Relocate STACK from its old location to the new one.  The
   local variables YYSIZE and YYSTACKSIZE give the old and new number of
   elements in the stack, and YYPTR gives the new location of the
   stack.  Advance YYPTR to a properly aligned location for the next
   stack.  */
# define YYSTACK_RELOCATE(Stack_alloc, Stack)                           \
    do                                                                  \
      {                                                                 \
        YYSIZE_T yynewbytes;                                            \
        YYCOPY (&yyptr->Stack_alloc, Stack, yysize);                    \
        Stack = &yyptr->Stack_alloc;                                    \
        yynewbytes = yystacksize * sizeof (*Stack) + YYSTACK_GAP_MAXIMUM; \
        yyptr += yynewbytes / sizeof (*yyptr);                          \
      }                                                                 \
    while (0)

#endif

#if defined YYCOPY_NEEDED && YYCOPY_NEEDED
/* Copy COUNT objects from SRC to DST.  The source and destination do
   not overlap.  */
# ifndef YYCOPY
#  if defined __GNUC__ && 1 < __GNUC__
#   define YYCOPY(Dst, Src, Count) \
      __builtin_memcpy (Dst, Src, (Count) * sizeof (*(Src)))
#  else
#   define YYCOPY(Dst, Src, Count)              \
      do                                        \
        {                                       \
          YYSIZE_T yyi;                         \
          for (yyi = 0; yyi < (Count); yyi++)   \
            (Dst)[yyi] = (Src)[yyi];            \
        }                                       \
      while (0)
#  endif
# endif
#endif /* !YYCOPY_NEEDED */

/* YYFINAL -- State number of the termination state.  */
#define YYFINAL  33
/* YYLAST -- Last index in YYTABLE.  */
#define YYLAST   832

/* YYNTOKENS -- Number of terminals.  */
#define YYNTOKENS  48
/* YYNNTS -- Number of nonterminals.  */
#define YYNNTS  31
/* YYNRULES -- Number of rules.  */
#define YYNRULES  89
/* YYNSTATES -- Number of states.  */
#define YYNSTATES  194

/* YYTRANSLATE[YYX] -- Symbol number corresponding to YYX as returned
   by yylex, with out-of-bounds checking.  */
#define YYUNDEFTOK  2
#define YYMAXUTOK   298

#define YYTRANSLATE(YYX)                                                \
  ((unsigned int) (YYX) <= YYMAXUTOK ? yytranslate[YYX] : YYUNDEFTOK)

/* YYTRANSLATE[TOKEN-NUM] -- Symbol number corresponding to TOKEN-NUM
   as returned by yylex, without out-of-bounds checking.  */
static const yytype_uint8 yytranslate[] =
{
       0,     2,     2,     2,     2,     2,     2,     2,     2,     2,
       2,     2,     2,     2,     2,     2,     2,     2,     2,     2,
       2,     2,     2,     2,     2,     2,     2,     2,     2,     2,
       2,     2,     2,     2,     2,     2,     2,     2,     2,     2,
       2,     2,     2,     2,     2,     2,     2,     2,     2,     2,
       2,     2,     2,     2,     2,     2,     2,     2,     2,     2,
       2,     2,     2,     2,     2,     2,     2,     2,     2,     2,
       2,     2,     2,     2,     2,     2,     2,     2,     2,     2,
       2,     2,     2,     2,     2,     2,     2,     2,     2,     2,
       2,    46,     2,    47,     2,     2,     2,     2,     2,     2,
       2,     2,     2,     2,     2,     2,     2,     2,     2,     2,
       2,     2,     2,     2,     2,     2,     2,     2,     2,     2,
       2,     2,     2,    44,     2,    45,     2,     2,     2,     2,
       2,     2,     2,     2,     2,     2,     2,     2,     2,     2,
       2,     2,     2,     2,     2,     2,     2,     2,     2,     2,
       2,     2,     2,     2,     2,     2,     2,     2,     2,     2,
       2,     2,     2,     2,     2,     2,     2,     2,     2,     2,
       2,     2,     2,     2,     2,     2,     2,     2,     2,     2,
       2,     2,     2,     2,     2,     2,     2,     2,     2,     2,
       2,     2,     2,     2,     2,     2,     2,     2,     2,     2,
       2,     2,     2,     2,     2,     2,     2,     2,     2,     2,
       2,     2,     2,     2,     2,     2,     2,     2,     2,     2,
       2,     2,     2,     2,     2,     2,     2,     2,     2,     2,
       2,     2,     2,     2,     2,     2,     2,     2,     2,     2,
       2,     2,     2,     2,     2,     2,     2,     2,     2,     2,
       2,     2,     2,     2,     2,     2,     1,     2,     3,     4,
       5,     6,     7,     8,     9,    10,    11,    12,    13,    14,
      15,    16,    17,    18,    19,    20,    21,    22,    23,    24,
      25,    26,    27,    28,    29,    30,    31,    32,    33,    34,
      35,    36,    37,    38,    39,    40,    41,    42,    43
};

#if YYDEBUG
  /* YYRLINE[YYN] -- Source line where rule number YYN was defined.  */
static const yytype_uint16 yyrline[] =
{
       0,   224,   224,   225,   226,   229,   232,   235,   236,   238,
     239,   240,   241,   242,   243,   244,   245,   246,   247,   248,
     249,   250,   251,   253,   254,   256,   257,   258,   259,   260,
     261,   262,   263,   264,   266,   267,   268,   269,   270,   271,
     272,   273,   274,   275,   276,   277,   278,   279,   280,   281,
     282,   284,   285,   286,   287,   289,   291,   293,   295,   297,
     300,   303,   308,   310,   311,   320,   322,   324,   328,   329,
     331,   333,   337,   338,   340,   343,   345,   347,   349,   351,
     353,   355,   357,   359,   361,   362,   363,   364,   365,   367
};
#endif

#if YYDEBUG || YYERROR_VERBOSE || 0
/* YYTNAME[SYMBOL-NUM] -- String name of the symbol SYMBOL-NUM.
   First, the terminals, then, starting at YYNTOKENS, nonterminals.  */
static const char *const yytname[] =
{
  "$end", "error", "$undefined", "END_OF_INPUT", "ERROR", "SECTIONHEADER",
  "RSECTIONHEADER", "VSECTIONHEADER", "SECTIONHEADER2", "RCODEMACRO",
  "SEXPR", "RDOPTS", "LATEXMACRO", "VERBMACRO", "OPTMACRO", "ESCAPE",
  "LISTSECTION", "ITEMIZE", "DESCRIPTION", "NOITEM", "LATEXMACRO2",
  "VERBMACRO2", "VERBLATEX", "LATEXMACRO3", "NEWCOMMAND", "USERMACRO",
  "USERMACRO1", "USERMACRO2", "USERMACRO3", "USERMACRO4", "USERMACRO5",
  "USERMACRO6", "USERMACRO7", "USERMACRO8", "USERMACRO9", "IFDEF", "ENDIF",
  "TEXT", "RCODE", "VERB", "COMMENT", "UNKNOWN", "STARTFILE",
  "STARTFRAGMENT", "'{'", "'}'", "'['", "']'", "$accept", "Init",
  "RdFragment", "RdFile", "SectionList", "Section", "ArgItems", "Item",
  "Markup", "UserMacro", "LatexArg", "LatexArg2", "Item0Arg", "Item2Arg",
  "RLikeArg", "RLikeArg2", "VerbatimArg", "VerbatimArg1", "VerbatimArg2",
  "IfDefTarget", "goLatexLike", "goRLike", "goRLike2", "goOption",
  "goVerbatim", "goVerbatim1", "goVerbatim2", "goItem0", "goItem2", "Arg",
  "Option", YY_NULLPTR
};
#endif

# ifdef YYPRINT
/* YYTOKNUM[NUM] -- (External) token number corresponding to the
   (internal) symbol number NUM (which must be that of a token).  */
static const yytype_uint16 yytoknum[] =
{
       0,   256,   257,   258,   259,   260,   261,   262,   263,   264,
     265,   266,   267,   268,   269,   270,   271,   272,   273,   274,
     275,   276,   277,   278,   279,   280,   281,   282,   283,   284,
     285,   286,   287,   288,   289,   290,   291,   292,   293,   294,
     295,   296,   297,   298,   123,   125,    91,    93
};
# endif

#define YYPACT_NINF -94

#define yypact_value_is_default(Yystate) \
  (!!((Yystate) == (-94)))

#define YYTABLE_NINF -50

#define yytable_value_is_error(Yytable_value) \
  0

  /* YYPACT[STATE-NUM] -- Index in YYTABLE of the portion describing
     STATE-NUM.  */
static const yytype_int16 yypact[] =
{
      28,   -94,   792,   -94,    20,   792,   -94,   -94,   -94,   -94,
     -94,   -94,   -94,   -94,   -94,   -94,   -94,   -94,   -94,   -94,
     -94,   -94,   -94,   -94,   -94,   -94,   -94,    29,   718,   -94,
     -94,    34,   638,   -94,   -94,   -94,   -19,   -94,   -19,   -94,
     -19,   -94,   -30,   -94,   -94,   -19,   -94,   -19,   -94,   -94,
     -94,   -94,   -94,   -94,   -94,   -94,   -94,   792,    -6,   -94,
     -94,   -94,   638,   -94,   -94,   -94,   -94,   -94,   -94,   -94,
     -94,   -94,   -94,   -94,   -94,   -94,   -94,   -94,   -94,   -94,
     -94,   265,   556,   -94,   -94,   -94,   -94,   -94,   -94,   -94,
     -94,   -22,   -94,   638,   -94,     2,   -94,   -94,   -94,   -94,
     -94,   -94,   -94,   -94,   -94,   -94,   -94,   755,   -94,   -94,
     -94,   -30,   -94,   -94,     1,   -94,   -19,   -94,   -94,     4,
     -94,   -94,   638,   306,   -94,   347,   -94,   -94,   -94,   388,
       7,   -94,   -94,   -94,   -94,   -94,   -94,   -94,   -94,   680,
     -94,   -94,     2,   -94,   -94,   -94,   -94,   -94,   -94,   -94,
     -94,   597,   -94,   224,   -94,   -94,   429,   -94,   -94,   -94,
     -94,   -94,   -94,   -94,   -94,   -94,   470,   -94,   179,   -94,
     -94,   -94,   -94,   -94,   -94,   -94,   -94,   -94,   -94,   511,
     -94,   -94,   -94,   -94,   -94,   -94,   -94,   -94,   -94,   -94,
     -94,   -94,   -94,   -94
};

  /* YYDEFACT[STATE-NUM] -- Default reduction number in state STATE-NUM.
     Performed when YYTABLE does not specify something else to do.  Zero
     means the default is an error.  */
static const yytype_uint8 yydefact[] =
{
       0,     4,     0,    75,     0,     0,    75,    76,    79,    75,
      78,    79,    83,    80,    52,    79,    79,    79,    79,    79,
      79,    79,    79,    79,    75,    20,    19,     0,     0,     7,
      21,     0,     0,     1,    22,    12,     0,    11,     0,     9,
       0,    75,     0,    10,    13,     0,    79,     0,    53,    79,
      79,    79,    79,    79,    79,    79,    79,     0,     0,     2,
       8,     3,     0,    76,    78,    75,    79,    78,    47,    82,
      83,    75,    80,    79,    75,    75,    25,    26,    27,    28,
      29,     0,     0,    23,    31,    32,    30,    62,    67,    70,
      14,     0,    77,     0,    17,     0,    66,    51,    71,    54,
      79,    79,    79,    79,    79,    79,    79,     0,    74,    33,
      41,     0,    34,    44,    75,    37,     0,    38,    75,    45,
      75,    75,     0,     0,    85,     0,    24,    64,    63,     0,
       0,    18,    55,    79,    79,    79,    79,    79,    79,     0,
      15,    42,     0,    39,    75,    65,    35,    81,    46,    50,
      75,     0,    87,     0,    84,    69,     0,    89,    56,    79,
      79,    79,    79,    79,    43,    40,     0,    36,     0,    48,
      88,    86,    68,    57,    79,    79,    79,    79,    73,     0,
      58,    79,    79,    79,    72,    79,    79,    79,    59,    79,
      79,    60,    79,    61
};

  /* YYPGOTO[NTERM-NUM].  */
static const yytype_int8 yypgoto[] =
{
     -94,   -94,   -94,   -94,     3,    -2,   -64,   -10,   -94,    22,
      -8,   -43,   -94,    -9,    -4,   -93,   -11,    -5,   -94,    -7,
      10,   -94,   -94,   -31,   -94,   -94,   -94,   -94,   -94,   -17,
     -58
};

  /* YYDEFGOTO[NTERM-NUM].  */
static const yytype_int16 yydefgoto[] =
{
      -1,     4,    31,    27,    28,    29,    82,    83,    84,    85,
      35,    90,   115,    44,    37,    94,    39,    46,   148,    57,
      36,    38,   129,    42,    40,    47,   166,   116,    45,    86,
      95
};

  /* YYTABLE[YYPACT[STATE-NUM]] -- What to do in state STATE-NUM.  If
     positive, shift that token.  If negative, reduce the rule whose
     number is the opposite.  If YYTABLE_NINF, syntax error.  */
static const yytype_int16 yytable[] =
{
      43,    41,   131,    34,    48,    49,    50,    51,    52,    53,
      54,    55,    56,    32,    92,   127,    93,   125,   141,    87,
      33,    88,    81,    89,    30,    81,    60,    30,    96,     1,
      98,   108,    59,   111,    58,    97,   114,    61,    99,   100,
     101,   102,   103,   104,   105,   106,    92,    93,   147,   164,
      30,    91,   109,   142,   157,   113,   144,   112,   151,   110,
     107,   117,   120,   118,     0,   156,   121,   119,   122,     0,
       2,     3,   126,     0,   128,   146,     0,   149,   150,    30,
       0,     0,     0,   130,     0,    58,     0,     0,     0,   132,
     133,   134,   135,   136,   137,   138,     0,     0,     0,   145,
       0,     0,   179,     0,     0,    60,   143,   167,     0,     0,
       0,     0,     0,   109,     0,   126,     0,     0,     0,     0,
       0,     0,   158,   159,   160,   161,   162,   163,    91,    30,
      91,    91,     0,     0,     0,     0,   165,    34,     0,     0,
       0,   126,     0,   109,     0,     0,   126,     0,   173,   174,
     175,   176,   177,     0,     0,     0,     0,     0,   109,     0,
      91,    30,     0,   180,   181,   182,   183,     0,     0,   126,
     185,   186,   187,     0,   188,   189,   190,     0,   191,   192,
      62,   193,   -49,     0,     0,     0,     0,     0,    63,    64,
       0,    65,    66,    67,    68,     0,    69,    70,     0,    71,
      72,    73,    74,    13,    14,    15,    16,    17,    18,    19,
      20,    21,    22,    23,    75,   -49,    76,    77,    78,    79,
      80,     0,     0,    81,   -49,    62,   -49,   170,     0,     0,
       0,     0,     0,    63,    64,     0,    65,    66,    67,    68,
       0,    69,    70,     0,    71,    72,    73,    74,    13,    14,
      15,    16,    17,    18,    19,    20,    21,    22,    23,    75,
       0,    76,    77,    78,    79,    80,   123,     0,    81,   171,
       0,     0,     0,     0,    63,    64,     0,    65,    66,    67,
      68,     0,    69,    70,     0,    71,    72,    73,    74,    13,
      14,    15,    16,    17,    18,    19,    20,    21,    22,    23,
      75,     0,    76,    77,    78,    79,    80,    62,     0,    81,
     124,     0,     0,     0,     0,    63,    64,     0,    65,    66,
      67,    68,     0,    69,    70,     0,    71,    72,    73,    74,
      13,    14,    15,    16,    17,    18,    19,    20,    21,    22,
      23,    75,     0,    76,    77,    78,    79,    80,   153,     0,
      81,   152,     0,     0,     0,     0,    63,    64,     0,    65,
      66,    67,    68,     0,    69,    70,     0,    71,    72,    73,
      74,    13,    14,    15,    16,    17,    18,    19,    20,    21,
      22,    23,    75,     0,    76,    77,    78,    79,    80,    62,
       0,    81,   154,     0,     0,     0,     0,    63,    64,     0,
      65,    66,    67,    68,     0,    69,    70,     0,    71,    72,
      73,    74,    13,    14,    15,    16,    17,    18,    19,    20,
      21,    22,    23,    75,     0,    76,    77,    78,    79,    80,
      62,     0,    81,   155,     0,     0,     0,     0,    63,    64,
       0,    65,    66,    67,    68,     0,    69,    70,     0,    71,
      72,    73,    74,    13,    14,    15,    16,    17,    18,    19,
      20,    21,    22,    23,    75,     0,    76,    77,    78,    79,
      80,    62,     0,    81,   172,     0,     0,     0,     0,    63,
      64,     0,    65,    66,    67,    68,     0,    69,    70,     0,
      71,    72,    73,    74,    13,    14,    15,    16,    17,    18,
      19,    20,    21,    22,    23,    75,     0,    76,    77,    78,
      79,    80,    62,     0,    81,   178,     0,     0,     0,     0,
      63,    64,     0,    65,    66,    67,    68,     0,    69,    70,
       0,    71,    72,    73,    74,    13,    14,    15,    16,    17,
      18,    19,    20,    21,    22,    23,    75,     0,    76,    77,
      78,    79,    80,     0,     0,    81,   184,    62,     0,    -5,
       0,     0,     0,     0,     0,    63,    64,     0,    65,    66,
      67,    68,     0,    69,    70,     0,    71,    72,    73,    74,
      13,    14,    15,    16,    17,    18,    19,    20,    21,    22,
      23,    75,     0,    76,    77,    78,    79,    80,   168,     0,
      81,     0,     0,     0,     0,     0,    63,    64,     0,    65,
      66,    67,    68,     0,    69,    70,     0,    71,    72,    73,
      74,    13,    14,    15,    16,    17,    18,    19,    20,    21,
      22,    23,    75,   169,    76,    77,    78,    79,    80,    62,
       0,    81,     0,     0,     0,     0,     0,    63,    64,     0,
      65,    66,    67,    68,     0,    69,    70,     0,    71,    72,
      73,    74,    13,    14,    15,    16,    17,    18,    19,    20,
      21,    22,    23,    75,     0,    76,    77,    78,    79,    80,
       0,     5,    81,   -16,     0,     6,     7,     8,     9,     0,
      10,    11,     0,     0,     0,     0,    12,     0,     0,     0,
       0,     0,     0,     0,    13,    14,    15,    16,    17,    18,
      19,    20,    21,    22,    23,    24,   -16,    25,     0,     5,
      26,    -6,     0,     6,     7,     8,     9,     0,    10,    11,
       0,     0,     0,     0,    12,     0,     0,     0,     0,     0,
       0,     0,    13,    14,    15,    16,    17,    18,    19,    20,
      21,    22,    23,    24,     0,    25,   139,     0,    26,     0,
       6,     7,     8,     9,     0,    10,    11,     0,     0,     0,
       0,    12,     0,     0,     0,     0,     0,     0,     0,    13,
      14,    15,    16,    17,    18,    19,    20,    21,    22,    23,
      24,   140,    25,     5,     0,    26,     0,     6,     7,     8,
       9,     0,    10,    11,     0,     0,     0,     0,    12,     0,
       0,     0,     0,     0,     0,     0,    13,    14,    15,    16,
      17,    18,    19,    20,    21,    22,    23,    24,     0,    25,
       0,     0,    26
};

static const yytype_int16 yycheck[] =
{
      11,     9,    95,     5,    15,    16,    17,    18,    19,    20,
      21,    22,    23,     3,    44,    37,    46,    81,   111,    36,
       0,    38,    44,    40,     2,    44,    28,     5,    45,     1,
      47,    37,     3,    64,    24,    46,    67,     3,    49,    50,
      51,    52,    53,    54,    55,    56,    44,    46,    44,   142,
      28,    41,    62,   111,    47,    66,   114,    65,   122,    63,
      57,    70,    73,    71,    -1,   129,    74,    72,    75,    -1,
      42,    43,    82,    -1,    91,   118,    -1,   120,   121,    57,
      -1,    -1,    -1,    93,    -1,    75,    -1,    -1,    -1,   100,
     101,   102,   103,   104,   105,   106,    -1,    -1,    -1,   116,
      -1,    -1,   166,    -1,    -1,   107,   114,   150,    -1,    -1,
      -1,    -1,    -1,   123,    -1,   125,    -1,    -1,    -1,    -1,
      -1,    -1,   133,   134,   135,   136,   137,   138,   118,   107,
     120,   121,    -1,    -1,    -1,    -1,   144,   139,    -1,    -1,
      -1,   151,    -1,   153,    -1,    -1,   156,    -1,   159,   160,
     161,   162,   163,    -1,    -1,    -1,    -1,    -1,   168,    -1,
     150,   139,    -1,   174,   175,   176,   177,    -1,    -1,   179,
     181,   182,   183,    -1,   185,   186,   187,    -1,   189,   190,
       1,   192,     3,    -1,    -1,    -1,    -1,    -1,     9,    10,
      -1,    12,    13,    14,    15,    -1,    17,    18,    -1,    20,
      21,    22,    23,    24,    25,    26,    27,    28,    29,    30,
      31,    32,    33,    34,    35,    36,    37,    38,    39,    40,
      41,    -1,    -1,    44,    45,     1,    47,     3,    -1,    -1,
      -1,    -1,    -1,     9,    10,    -1,    12,    13,    14,    15,
      -1,    17,    18,    -1,    20,    21,    22,    23,    24,    25,
      26,    27,    28,    29,    30,    31,    32,    33,    34,    35,
      -1,    37,    38,    39,    40,    41,     1,    -1,    44,    45,
      -1,    -1,    -1,    -1,     9,    10,    -1,    12,    13,    14,
      15,    -1,    17,    18,    -1,    20,    21,    22,    23,    24,
      25,    26,    27,    28,    29,    30,    31,    32,    33,    34,
      35,    -1,    37,    38,    39,    40,    41,     1,    -1,    44,
      45,    -1,    -1,    -1,    -1,     9,    10,    -1,    12,    13,
      14,    15,    -1,    17,    18,    -1,    20,    21,    22,    23,
      24,    25,    26,    27,    28,    29,    30,    31,    32,    33,
      34,    35,    -1,    37,    38,    39,    40,    41,     1,    -1,
      44,    45,    -1,    -1,    -1,    -1,     9,    10,    -1,    12,
      13,    14,    15,    -1,    17,    18,    -1,    20,    21,    22,
      23,    24,    25,    26,    27,    28,    29,    30,    31,    32,
      33,    34,    35,    -1,    37,    38,    39,    40,    41,     1,
      -1,    44,    45,    -1,    -1,    -1,    -1,     9,    10,    -1,
      12,    13,    14,    15,    -1,    17,    18,    -1,    20,    21,
      22,    23,    24,    25,    26,    27,    28,    29,    30,    31,
      32,    33,    34,    35,    -1,    37,    38,    39,    40,    41,
       1,    -1,    44,    45,    -1,    -1,    -1,    -1,     9,    10,
      -1,    12,    13,    14,    15,    -1,    17,    18,    -1,    20,
      21,    22,    23,    24,    25,    26,    27,    28,    29,    30,
      31,    32,    33,    34,    35,    -1,    37,    38,    39,    40,
      41,     1,    -1,    44,    45,    -1,    -1,    -1,    -1,     9,
      10,    -1,    12,    13,    14,    15,    -1,    17,    18,    -1,
      20,    21,    22,    23,    24,    25,    26,    27,    28,    29,
      30,    31,    32,    33,    34,    35,    -1,    37,    38,    39,
      40,    41,     1,    -1,    44,    45,    -1,    -1,    -1,    -1,
       9,    10,    -1,    12,    13,    14,    15,    -1,    17,    18,
      -1,    20,    21,    22,    23,    24,    25,    26,    27,    28,
      29,    30,    31,    32,    33,    34,    35,    -1,    37,    38,
      39,    40,    41,    -1,    -1,    44,    45,     1,    -1,     3,
      -1,    -1,    -1,    -1,    -1,     9,    10,    -1,    12,    13,
      14,    15,    -1,    17,    18,    -1,    20,    21,    22,    23,
      24,    25,    26,    27,    28,    29,    30,    31,    32,    33,
      34,    35,    -1,    37,    38,    39,    40,    41,     1,    -1,
      44,    -1,    -1,    -1,    -1,    -1,     9,    10,    -1,    12,
      13,    14,    15,    -1,    17,    18,    -1,    20,    21,    22,
      23,    24,    25,    26,    27,    28,    29,    30,    31,    32,
      33,    34,    35,    36,    37,    38,    39,    40,    41,     1,
      -1,    44,    -1,    -1,    -1,    -1,    -1,     9,    10,    -1,
      12,    13,    14,    15,    -1,    17,    18,    -1,    20,    21,
      22,    23,    24,    25,    26,    27,    28,    29,    30,    31,
      32,    33,    34,    35,    -1,    37,    38,    39,    40,    41,
      -1,     1,    44,     3,    -1,     5,     6,     7,     8,    -1,
      10,    11,    -1,    -1,    -1,    -1,    16,    -1,    -1,    -1,
      -1,    -1,    -1,    -1,    24,    25,    26,    27,    28,    29,
      30,    31,    32,    33,    34,    35,    36,    37,    -1,     1,
      40,     3,    -1,     5,     6,     7,     8,    -1,    10,    11,
      -1,    -1,    -1,    -1,    16,    -1,    -1,    -1,    -1,    -1,
      -1,    -1,    24,    25,    26,    27,    28,    29,    30,    31,
      32,    33,    34,    35,    -1,    37,     1,    -1,    40,    -1,
       5,     6,     7,     8,    -1,    10,    11,    -1,    -1,    -1,
      -1,    16,    -1,    -1,    -1,    -1,    -1,    -1,    -1,    24,
      25,    26,    27,    28,    29,    30,    31,    32,    33,    34,
      35,    36,    37,     1,    -1,    40,    -1,     5,     6,     7,
       8,    -1,    10,    11,    -1,    -1,    -1,    -1,    16,    -1,
      -1,    -1,    -1,    -1,    -1,    -1,    24,    25,    26,    27,
      28,    29,    30,    31,    32,    33,    34,    35,    -1,    37,
      -1,    -1,    40
};

  /* YYSTOS[STATE-NUM] -- The (internal number of the) accessing
     symbol of state STATE-NUM.  */
static const yytype_uint8 yystos[] =
{
       0,     1,    42,    43,    49,     1,     5,     6,     7,     8,
      10,    11,    16,    24,    25,    26,    27,    28,    29,    30,
      31,    32,    33,    34,    35,    37,    40,    51,    52,    53,
      57,    50,    68,     0,    53,    58,    68,    62,    69,    64,
      72,    58,    71,    64,    61,    76,    65,    73,    64,    64,
      64,    64,    64,    64,    64,    64,    64,    67,    68,     3,
      53,     3,     1,     9,    10,    12,    13,    14,    15,    17,
      18,    20,    21,    22,    23,    35,    37,    38,    39,    40,
      41,    44,    54,    55,    56,    57,    77,    77,    77,    77,
      59,    68,    44,    46,    63,    78,    77,    64,    77,    64,
      64,    64,    64,    64,    64,    64,    64,    52,    37,    55,
      62,    71,    58,    64,    71,    60,    75,    61,    58,    65,
      64,    58,    67,     1,    45,    54,    55,    37,    77,    70,
      55,    63,    64,    64,    64,    64,    64,    64,    64,     1,
      36,    63,    78,    58,    78,    77,    59,    44,    66,    59,
      59,    54,    45,     1,    45,    45,    54,    47,    64,    64,
      64,    64,    64,    64,    63,    58,    74,    59,     1,    36,
       3,    45,    45,    64,    64,    64,    64,    64,    45,    54,
      64,    64,    64,    64,    45,    64,    64,    64,    64,    64,
      64,    64,    64,    64
};

  /* YYR1[YYN] -- Symbol number of symbol that rule YYN derives.  */
static const yytype_uint8 yyr1[] =
{
       0,    48,    49,    49,    49,    50,    51,    52,    52,    53,
      53,    53,    53,    53,    53,    53,    53,    53,    53,    53,
      53,    53,    53,    54,    54,    55,    55,    55,    55,    55,
      55,    55,    55,    55,    56,    56,    56,    56,    56,    56,
      56,    56,    56,    56,    56,    56,    56,    56,    56,    56,
      56,    57,    57,    57,    57,    57,    57,    57,    57,    57,
      57,    57,    58,    59,    59,    60,    61,    62,    63,    63,
      64,    65,    66,    66,    67,    68,    69,    70,    71,    72,
      73,    74,    75,    76,    77,    77,    77,    77,    77,    78
};

  /* YYR2[YYN] -- Number of symbols on the right hand side of rule YYN.  */
static const yytype_uint8 yyr2[] =
{
       0,     2,     3,     3,     1,     2,     1,     1,     2,     2,
       2,     2,     2,     2,     3,     4,     4,     3,     4,     1,
       1,     1,     2,     1,     2,     1,     1,     1,     1,     1,
       1,     1,     1,     2,     2,     3,     4,     2,     2,     3,
       4,     2,     3,     4,     2,     2,     3,     1,     4,     4,
       3,     3,     1,     2,     3,     4,     5,     6,     7,     9,
      10,    11,     2,     2,     2,     2,     2,     2,     4,     3,
       2,     2,     4,     3,     2,     0,     0,     0,     0,     0,
       0,     0,     0,     0,     3,     2,     4,     3,     4,     3
};


#define yyerrok         (yyerrstatus = 0)
#define yyclearin       (yychar = YYEMPTY)
#define YYEMPTY         (-2)
#define YYEOF           0

#define YYACCEPT        goto yyacceptlab
#define YYABORT         goto yyabortlab
#define YYERROR         goto yyerrorlab


#define YYRECOVERING()  (!!yyerrstatus)

#define YYBACKUP(Token, Value)                                  \
do                                                              \
  if (yychar == YYEMPTY)                                        \
    {                                                           \
      yychar = (Token);                                         \
      yylval = (Value);                                         \
      YYPOPSTACK (yylen);                                       \
      yystate = *yyssp;                                         \
      goto yybackup;                                            \
    }                                                           \
  else                                                          \
    {                                                           \
      yyerror (YY_("syntax error: cannot back up")); \
      YYERROR;                                                  \
    }                                                           \
while (0)

/* Error token number */
#define YYTERROR        1
#define YYERRCODE       256


/* YYLLOC_DEFAULT -- Set CURRENT to span from RHS[1] to RHS[N].
   If N is 0, then set CURRENT to the empty location which ends
   the previous symbol: RHS[0] (always defined).  */

#ifndef YYLLOC_DEFAULT
# define YYLLOC_DEFAULT(Current, Rhs, N)                                \
    do                                                                  \
      if (N)                                                            \
        {                                                               \
          (Current).first_line   = YYRHSLOC (Rhs, 1).first_line;        \
          (Current).first_column = YYRHSLOC (Rhs, 1).first_column;      \
          (Current).last_line    = YYRHSLOC (Rhs, N).last_line;         \
          (Current).last_column  = YYRHSLOC (Rhs, N).last_column;       \
        }                                                               \
      else                                                              \
        {                                                               \
          (Current).first_line   = (Current).last_line   =              \
            YYRHSLOC (Rhs, 0).last_line;                                \
          (Current).first_column = (Current).last_column =              \
            YYRHSLOC (Rhs, 0).last_column;                              \
        }                                                               \
    while (0)
#endif

#define YYRHSLOC(Rhs, K) ((Rhs)[K])


/* Enable debugging if requested.  */
#if YYDEBUG

# ifndef YYFPRINTF
#  include <stdio.h> /* INFRINGES ON USER NAME SPACE */
#  define YYFPRINTF fprintf
# endif

# define YYDPRINTF(Args)                        \
do {                                            \
  if (yydebug)                                  \
    YYFPRINTF Args;                             \
} while (0)


/* YY_LOCATION_PRINT -- Print the location on the stream.
   This macro was not mandated originally: define only if we know
   we won't break user code: when these are the locations we know.  */

#ifndef YY_LOCATION_PRINT
# if defined YYLTYPE_IS_TRIVIAL && YYLTYPE_IS_TRIVIAL

/* Print *YYLOCP on YYO.  Private, do not rely on its existence. */

YY_ATTRIBUTE_UNUSED
static unsigned
yy_location_print_ (FILE *yyo, YYLTYPE const * const yylocp)
{
  unsigned res = 0;
  int end_col = 0 != yylocp->last_column ? yylocp->last_column - 1 : 0;
  if (0 <= yylocp->first_line)
    {
      res += YYFPRINTF (yyo, "%d", yylocp->first_line);
      if (0 <= yylocp->first_column)
        res += YYFPRINTF (yyo, ".%d", yylocp->first_column);
    }
  if (0 <= yylocp->last_line)
    {
      if (yylocp->first_line < yylocp->last_line)
        {
          res += YYFPRINTF (yyo, "-%d", yylocp->last_line);
          if (0 <= end_col)
            res += YYFPRINTF (yyo, ".%d", end_col);
        }
      else if (0 <= end_col && yylocp->first_column < end_col)
        res += YYFPRINTF (yyo, "-%d", end_col);
    }
  return res;
 }

#  define YY_LOCATION_PRINT(File, Loc)          \
  yy_location_print_ (File, &(Loc))

# else
#  define YY_LOCATION_PRINT(File, Loc) ((void) 0)
# endif
#endif


# define YY_SYMBOL_PRINT(Title, Type, Value, Location)                    \
do {                                                                      \
  if (yydebug)                                                            \
    {                                                                     \
      YYFPRINTF (stderr, "%s ", Title);                                   \
      yy_symbol_print (stderr,                                            \
                  Type, Value, Location); \
      YYFPRINTF (stderr, "\n");                                           \
    }                                                                     \
} while (0)


/*----------------------------------------.
| Print this symbol's value on YYOUTPUT.  |
`----------------------------------------*/

static void
yy_symbol_value_print (FILE *yyoutput, int yytype, YYSTYPE const * const yyvaluep, YYLTYPE const * const yylocationp)
{
  FILE *yyo = yyoutput;
  YYUSE (yyo);
  YYUSE (yylocationp);
  if (!yyvaluep)
    return;
# ifdef YYPRINT
  if (yytype < YYNTOKENS)
    YYPRINT (yyoutput, yytoknum[yytype], *yyvaluep);
# endif
  YYUSE (yytype);
}


/*--------------------------------.
| Print this symbol on YYOUTPUT.  |
`--------------------------------*/

static void
yy_symbol_print (FILE *yyoutput, int yytype, YYSTYPE const * const yyvaluep, YYLTYPE const * const yylocationp)
{
  YYFPRINTF (yyoutput, "%s %s (",
             yytype < YYNTOKENS ? "token" : "nterm", yytname[yytype]);

  YY_LOCATION_PRINT (yyoutput, *yylocationp);
  YYFPRINTF (yyoutput, ": ");
  yy_symbol_value_print (yyoutput, yytype, yyvaluep, yylocationp);
  YYFPRINTF (yyoutput, ")");
}

/*------------------------------------------------------------------.
| yy_stack_print -- Print the state stack from its BOTTOM up to its |
| TOP (included).                                                   |
`------------------------------------------------------------------*/

static void
yy_stack_print (yytype_int16 *yybottom, yytype_int16 *yytop)
{
  YYFPRINTF (stderr, "Stack now");
  for (; yybottom <= yytop; yybottom++)
    {
      int yybot = *yybottom;
      YYFPRINTF (stderr, " %d", yybot);
    }
  YYFPRINTF (stderr, "\n");
}

# define YY_STACK_PRINT(Bottom, Top)                            \
do {                                                            \
  if (yydebug)                                                  \
    yy_stack_print ((Bottom), (Top));                           \
} while (0)


/*------------------------------------------------.
| Report that the YYRULE is going to be reduced.  |
`------------------------------------------------*/

static void
yy_reduce_print (yytype_int16 *yyssp, YYSTYPE *yyvsp, YYLTYPE *yylsp, int yyrule)
{
  unsigned long int yylno = yyrline[yyrule];
  int yynrhs = yyr2[yyrule];
  int yyi;
  YYFPRINTF (stderr, "Reducing stack by rule %d (line %lu):\n",
             yyrule - 1, yylno);
  /* The symbols being reduced.  */
  for (yyi = 0; yyi < yynrhs; yyi++)
    {
      YYFPRINTF (stderr, "   $%d = ", yyi + 1);
      yy_symbol_print (stderr,
                       yystos[yyssp[yyi + 1 - yynrhs]],
                       &(yyvsp[(yyi + 1) - (yynrhs)])
                       , &(yylsp[(yyi + 1) - (yynrhs)])                       );
      YYFPRINTF (stderr, "\n");
    }
}

# define YY_REDUCE_PRINT(Rule)          \
do {                                    \
  if (yydebug)                          \
    yy_reduce_print (yyssp, yyvsp, yylsp, Rule); \
} while (0)

/* Nonzero means print parse trace.  It is left uninitialized so that
   multiple parsers can coexist.  */
int yydebug;
#else /* !YYDEBUG */
# define YYDPRINTF(Args)
# define YY_SYMBOL_PRINT(Title, Type, Value, Location)
# define YY_STACK_PRINT(Bottom, Top)
# define YY_REDUCE_PRINT(Rule)
#endif /* !YYDEBUG */


/* YYINITDEPTH -- initial size of the parser's stacks.  */
#ifndef YYINITDEPTH
# define YYINITDEPTH 200
#endif

/* YYMAXDEPTH -- maximum size the stacks can grow to (effective only
   if the built-in stack extension method is used).

   Do not make this value too large; the results are undefined if
   YYSTACK_ALLOC_MAXIMUM < YYSTACK_BYTES (YYMAXDEPTH)
   evaluated with infinite-precision integer arithmetic.  */

#ifndef YYMAXDEPTH
# define YYMAXDEPTH 10000
#endif


#if YYERROR_VERBOSE

# ifndef yystrlen
#  if defined __GLIBC__ && defined _STRING_H
#   define yystrlen strlen
#  else
/* Return the length of YYSTR.  */
static YYSIZE_T
yystrlen (const char *yystr)
{
  YYSIZE_T yylen;
  for (yylen = 0; yystr[yylen]; yylen++)
    continue;
  return yylen;
}
#  endif
# endif

# ifndef yystpcpy
#  if defined __GLIBC__ && defined _STRING_H && defined _GNU_SOURCE
#   define yystpcpy stpcpy
#  else
/* Copy YYSRC to YYDEST, returning the address of the terminating '\0' in
   YYDEST.  */
static char *
yystpcpy (char *yydest, const char *yysrc)
{
  char *yyd = yydest;
  const char *yys = yysrc;

  while ((*yyd++ = *yys++) != '\0')
    continue;

  return yyd - 1;
}
#  endif
# endif

# ifndef yytnamerr
/* Copy to YYRES the contents of YYSTR after stripping away unnecessary
   quotes and backslashes, so that it's suitable for yyerror.  The
   heuristic is that double-quoting is unnecessary unless the string
   contains an apostrophe, a comma, or backslash (other than
   backslash-backslash).  YYSTR is taken from yytname.  If YYRES is
   null, do not copy; instead, return the length of what the result
   would have been.  */
static YYSIZE_T
yytnamerr (char *yyres, const char *yystr)
{
  if (*yystr == '"')
    {
      YYSIZE_T yyn = 0;
      char const *yyp = yystr;

      for (;;)
        switch (*++yyp)
          {
          case '\'':
          case ',':
            goto do_not_strip_quotes;

          case '\\':
            if (*++yyp != '\\')
              goto do_not_strip_quotes;
            /* Fall through.  */
          default:
            if (yyres)
              yyres[yyn] = *yyp;
            yyn++;
            break;

          case '"':
            if (yyres)
              yyres[yyn] = '\0';
            return yyn;
          }
    do_not_strip_quotes: ;
    }

  if (! yyres)
    return yystrlen (yystr);

  return yystpcpy (yyres, yystr) - yyres;
}
# endif

/* Copy into *YYMSG, which is of size *YYMSG_ALLOC, an error message
   about the unexpected token YYTOKEN for the state stack whose top is
   YYSSP.

   Return 0 if *YYMSG was successfully written.  Return 1 if *YYMSG is
   not large enough to hold the message.  In that case, also set
   *YYMSG_ALLOC to the required number of bytes.  Return 2 if the
   required number of bytes is too large to store.  */
static int
yysyntax_error (YYSIZE_T *yymsg_alloc, char **yymsg,
                yytype_int16 *yyssp, int yytoken)
{
  YYSIZE_T yysize0 = yytnamerr (YY_NULLPTR, yytname[yytoken]);
  YYSIZE_T yysize = yysize0;
  enum { YYERROR_VERBOSE_ARGS_MAXIMUM = 5 };
  /* Internationalized format string. */
  const char *yyformat = YY_NULLPTR;
  /* Arguments of yyformat. */
  char const *yyarg[YYERROR_VERBOSE_ARGS_MAXIMUM];
  /* Number of reported tokens (one for the "unexpected", one per
     "expected"). */
  int yycount = 0;

  /* There are many possibilities here to consider:
     - If this state is a consistent state with a default action, then
       the only way this function was invoked is if the default action
       is an error action.  In that case, don't check for expected
       tokens because there are none.
     - The only way there can be no lookahead present (in yychar) is if
       this state is a consistent state with a default action.  Thus,
       detecting the absence of a lookahead is sufficient to determine
       that there is no unexpected or expected token to report.  In that
       case, just report a simple "syntax error".
     - Don't assume there isn't a lookahead just because this state is a
       consistent state with a default action.  There might have been a
       previous inconsistent state, consistent state with a non-default
       action, or user semantic action that manipulated yychar.
     - Of course, the expected token list depends on states to have
       correct lookahead information, and it depends on the parser not
       to perform extra reductions after fetching a lookahead from the
       scanner and before detecting a syntax error.  Thus, state merging
       (from LALR or IELR) and default reductions corrupt the expected
       token list.  However, the list is correct for canonical LR with
       one exception: it will still contain any token that will not be
       accepted due to an error action in a later state.
  */
  if (yytoken != YYEMPTY)
    {
      int yyn = yypact[*yyssp];
      yyarg[yycount++] = yytname[yytoken];
      if (!yypact_value_is_default (yyn))
        {
          /* Start YYX at -YYN if negative to avoid negative indexes in
             YYCHECK.  In other words, skip the first -YYN actions for
             this state because they are default actions.  */
          int yyxbegin = yyn < 0 ? -yyn : 0;
          /* Stay within bounds of both yycheck and yytname.  */
          int yychecklim = YYLAST - yyn + 1;
          int yyxend = yychecklim < YYNTOKENS ? yychecklim : YYNTOKENS;
          int yyx;

          for (yyx = yyxbegin; yyx < yyxend; ++yyx)
            if (yycheck[yyx + yyn] == yyx && yyx != YYTERROR
                && !yytable_value_is_error (yytable[yyx + yyn]))
              {
                if (yycount == YYERROR_VERBOSE_ARGS_MAXIMUM)
                  {
                    yycount = 1;
                    yysize = yysize0;
                    break;
                  }
                yyarg[yycount++] = yytname[yyx];
                {
                  YYSIZE_T yysize1 = yysize + yytnamerr (YY_NULLPTR, yytname[yyx]);
                  if (! (yysize <= yysize1
                         && yysize1 <= YYSTACK_ALLOC_MAXIMUM))
                    return 2;
                  yysize = yysize1;
                }
              }
        }
    }

  switch (yycount)
    {
# define YYCASE_(N, S)                      \
      case N:                               \
        yyformat = S;                       \
      break
      YYCASE_(0, YY_("syntax error"));
      YYCASE_(1, YY_("syntax error, unexpected %s"));
      YYCASE_(2, YY_("syntax error, unexpected %s, expecting %s"));
      YYCASE_(3, YY_("syntax error, unexpected %s, expecting %s or %s"));
      YYCASE_(4, YY_("syntax error, unexpected %s, expecting %s or %s or %s"));
      YYCASE_(5, YY_("syntax error, unexpected %s, expecting %s or %s or %s or %s"));
# undef YYCASE_
    }

  {
    YYSIZE_T yysize1 = yysize + yystrlen (yyformat);
    if (! (yysize <= yysize1 && yysize1 <= YYSTACK_ALLOC_MAXIMUM))
      return 2;
    yysize = yysize1;
  }

  if (*yymsg_alloc < yysize)
    {
      *yymsg_alloc = 2 * yysize;
      if (! (yysize <= *yymsg_alloc
             && *yymsg_alloc <= YYSTACK_ALLOC_MAXIMUM))
        *yymsg_alloc = YYSTACK_ALLOC_MAXIMUM;
      return 1;
    }

  /* Avoid sprintf, as that infringes on the user's name space.
     Don't have undefined behavior even if the translation
     produced a string with the wrong number of "%s"s.  */
  {
    char *yyp = *yymsg;
    int yyi = 0;
    while ((*yyp = *yyformat) != '\0')
      if (*yyp == '%' && yyformat[1] == 's' && yyi < yycount)
        {
          yyp += yytnamerr (yyp, yyarg[yyi++]);
          yyformat += 2;
        }
      else
        {
          yyp++;
          yyformat++;
        }
  }
  return 0;
}
#endif /* YYERROR_VERBOSE */

/*-----------------------------------------------.
| Release the memory associated to this symbol.  |
`-----------------------------------------------*/

static void
yydestruct (const char *yymsg, int yytype, YYSTYPE *yyvaluep, YYLTYPE *yylocationp)
{
  YYUSE (yyvaluep);
  YYUSE (yylocationp);
  if (!yymsg)
    yymsg = "Deleting";
  YY_SYMBOL_PRINT (yymsg, yytype, yyvaluep, yylocationp);

  YY_IGNORE_MAYBE_UNINITIALIZED_BEGIN
  switch (yytype)
    {
          case 5: /* SECTIONHEADER  */

      { RELEASE_SV(((*yyvaluep))); }

        break;

    case 6: /* RSECTIONHEADER  */

      { RELEASE_SV(((*yyvaluep))); }

        break;

    case 7: /* VSECTIONHEADER  */

      { RELEASE_SV(((*yyvaluep))); }

        break;

    case 8: /* SECTIONHEADER2  */

      { RELEASE_SV(((*yyvaluep))); }

        break;

    case 9: /* RCODEMACRO  */

      { RELEASE_SV(((*yyvaluep))); }

        break;

    case 10: /* SEXPR  */

      { RELEASE_SV(((*yyvaluep))); }

        break;

    case 12: /* LATEXMACRO  */

      { RELEASE_SV(((*yyvaluep))); }

        break;

    case 13: /* VERBMACRO  */

      { RELEASE_SV(((*yyvaluep))); }

        break;

    case 14: /* OPTMACRO  */

      { RELEASE_SV(((*yyvaluep))); }

        break;

    case 15: /* ESCAPE  */

      { RELEASE_SV(((*yyvaluep))); }

        break;

    case 16: /* LISTSECTION  */

      { RELEASE_SV(((*yyvaluep))); }

        break;

    case 17: /* ITEMIZE  */

      { RELEASE_SV(((*yyvaluep))); }

        break;

    case 18: /* DESCRIPTION  */

      { RELEASE_SV(((*yyvaluep))); }

        break;

    case 19: /* NOITEM  */

      { RELEASE_SV(((*yyvaluep))); }

        break;

    case 20: /* LATEXMACRO2  */

      { RELEASE_SV(((*yyvaluep))); }

        break;

    case 21: /* VERBMACRO2  */

      { RELEASE_SV(((*yyvaluep))); }

        break;

    case 22: /* VERBLATEX  */

      { RELEASE_SV(((*yyvaluep))); }

        break;

    case 23: /* LATEXMACRO3  */

      { RELEASE_SV(((*yyvaluep))); }

        break;

    case 24: /* NEWCOMMAND  */

      { RELEASE_SV(((*yyvaluep))); }

        break;

    case 25: /* USERMACRO  */

      { RELEASE_SV(((*yyvaluep))); }

        break;

    case 26: /* USERMACRO1  */

      { RELEASE_SV(((*yyvaluep))); }

        break;

    case 27: /* USERMACRO2  */

      { RELEASE_SV(((*yyvaluep))); }

        break;

    case 28: /* USERMACRO3  */

      { RELEASE_SV(((*yyvaluep))); }

        break;

    case 29: /* USERMACRO4  */

      { RELEASE_SV(((*yyvaluep))); }

        break;

    case 30: /* USERMACRO5  */

      { RELEASE_SV(((*yyvaluep))); }

        break;

    case 31: /* USERMACRO6  */

      { RELEASE_SV(((*yyvaluep))); }

        break;

    case 32: /* USERMACRO7  */

      { RELEASE_SV(((*yyvaluep))); }

        break;

    case 33: /* USERMACRO8  */

      { RELEASE_SV(((*yyvaluep))); }

        break;

    case 34: /* USERMACRO9  */

      { RELEASE_SV(((*yyvaluep))); }

        break;

    case 35: /* IFDEF  */

      { RELEASE_SV(((*yyvaluep))); }

        break;

    case 36: /* ENDIF  */

      { RELEASE_SV(((*yyvaluep))); }

        break;

    case 37: /* TEXT  */

      { RELEASE_SV(((*yyvaluep))); }

        break;

    case 38: /* RCODE  */

      { RELEASE_SV(((*yyvaluep))); }

        break;

    case 39: /* VERB  */

      { RELEASE_SV(((*yyvaluep))); }

        break;

    case 40: /* COMMENT  */

      { RELEASE_SV(((*yyvaluep))); }

        break;

    case 41: /* UNKNOWN  */

      { RELEASE_SV(((*yyvaluep))); }

        break;

    case 42: /* STARTFILE  */

      { RELEASE_SV(((*yyvaluep))); }

        break;

    case 43: /* STARTFRAGMENT  */

      { RELEASE_SV(((*yyvaluep))); }

        break;

    case 54: /* ArgItems  */

      { RELEASE_SV(((*yyvaluep))); }

        break;

    case 58: /* LatexArg  */

      { RELEASE_SV(((*yyvaluep))); }

        break;

    case 63: /* RLikeArg2  */

      { RELEASE_SV(((*yyvaluep))); }

        break;

    case 65: /* VerbatimArg1  */

      { RELEASE_SV(((*yyvaluep))); }

        break;

    case 66: /* VerbatimArg2  */

      { RELEASE_SV(((*yyvaluep))); }

        break;

    case 67: /* IfDefTarget  */

      { RELEASE_SV(((*yyvaluep))); }

        break;

    case 68: /* goLatexLike  */

      { RELEASE_SV(((*yyvaluep))); }

        break;

    case 69: /* goRLike  */

      { RELEASE_SV(((*yyvaluep))); }

        break;

    case 70: /* goRLike2  */

      { RELEASE_SV(((*yyvaluep))); }

        break;

    case 71: /* goOption  */

      { RELEASE_SV(((*yyvaluep))); }

        break;

    case 72: /* goVerbatim  */

      { RELEASE_SV(((*yyvaluep))); }

        break;

    case 73: /* goVerbatim1  */

      { RELEASE_SV(((*yyvaluep))); }

        break;

    case 74: /* goVerbatim2  */

      { RELEASE_SV(((*yyvaluep))); }

        break;

    case 75: /* goItem0  */

      { RELEASE_SV(((*yyvaluep))); }

        break;

    case 76: /* goItem2  */

      { RELEASE_SV(((*yyvaluep))); }

        break;

    case 78: /* Option  */

      { RELEASE_SV(((*yyvaluep))); }

        break;


      default:
        break;
    }
  YY_IGNORE_MAYBE_UNINITIALIZED_END
}




/* The lookahead symbol.  */
int yychar;

/* The semantic value of the lookahead symbol.  */
YYSTYPE yylval;
/* Location data for the lookahead symbol.  */
YYLTYPE yylloc
# if defined YYLTYPE_IS_TRIVIAL && YYLTYPE_IS_TRIVIAL
  = { 1, 1, 1, 1 }
# endif
;
/* Number of syntax errors so far.  */
int yynerrs;


/*----------.
| yyparse.  |
`----------*/

int
yyparse (void)
{
    int yystate;
    /* Number of tokens to shift before error messages enabled.  */
    int yyerrstatus;

    /* The stacks and their tools:
       'yyss': related to states.
       'yyvs': related to semantic values.
       'yyls': related to locations.

       Refer to the stacks through separate pointers, to allow yyoverflow
       to reallocate them elsewhere.  */

    /* The state stack.  */
    yytype_int16 yyssa[YYINITDEPTH];
    yytype_int16 *yyss;
    yytype_int16 *yyssp;

    /* The semantic value stack.  */
    YYSTYPE yyvsa[YYINITDEPTH];
    YYSTYPE *yyvs;
    YYSTYPE *yyvsp;

    /* The location stack.  */
    YYLTYPE yylsa[YYINITDEPTH];
    YYLTYPE *yyls;
    YYLTYPE *yylsp;

    /* The locations where the error started and ended.  */
    YYLTYPE yyerror_range[3];

    YYSIZE_T yystacksize;

  int yyn;
  int yyresult;
  /* Lookahead token as an internal (translated) token number.  */
  int yytoken = 0;
  /* The variables used to return semantic value and location from the
     action routines.  */
  YYSTYPE yyval;
  YYLTYPE yyloc;

#if YYERROR_VERBOSE
  /* Buffer for error messages, and its allocated size.  */
  char yymsgbuf[128];
  char *yymsg = yymsgbuf;
  YYSIZE_T yymsg_alloc = sizeof yymsgbuf;
#endif

#define YYPOPSTACK(N)   (yyvsp -= (N), yyssp -= (N), yylsp -= (N))

  /* The number of symbols on the RHS of the reduced rule.
     Keep to zero when no symbol should be popped.  */
  int yylen = 0;

  yyssp = yyss = yyssa;
  yyvsp = yyvs = yyvsa;
  yylsp = yyls = yylsa;
  yystacksize = YYINITDEPTH;

  YYDPRINTF ((stderr, "Starting parse\n"));

  yystate = 0;
  yyerrstatus = 0;
  yynerrs = 0;
  yychar = YYEMPTY; /* Cause a token to be read.  */
  yylsp[0] = yylloc;
  goto yysetstate;

/*------------------------------------------------------------.
| yynewstate -- Push a new state, which is found in yystate.  |
`------------------------------------------------------------*/
 yynewstate:
  /* In all cases, when you get here, the value and location stacks
     have just been pushed.  So pushing a state here evens the stacks.  */
  yyssp++;

 yysetstate:
  *yyssp = yystate;

  if (yyss + yystacksize - 1 <= yyssp)
    {
      /* Get the current used size of the three stacks, in elements.  */
      YYSIZE_T yysize = yyssp - yyss + 1;

#ifdef yyoverflow
      {
        /* Give user a chance to reallocate the stack.  Use copies of
           these so that the &'s don't force the real ones into
           memory.  */
        YYSTYPE *yyvs1 = yyvs;
        yytype_int16 *yyss1 = yyss;
        YYLTYPE *yyls1 = yyls;

        /* Each stack pointer address is followed by the size of the
           data in use in that stack, in bytes.  This used to be a
           conditional around just the two extra args, but that might
           be undefined if yyoverflow is a macro.  */
        yyoverflow (YY_("memory exhausted"),
                    &yyss1, yysize * sizeof (*yyssp),
                    &yyvs1, yysize * sizeof (*yyvsp),
                    &yyls1, yysize * sizeof (*yylsp),
                    &yystacksize);

        yyls = yyls1;
        yyss = yyss1;
        yyvs = yyvs1;
      }
#else /* no yyoverflow */
# ifndef YYSTACK_RELOCATE
      goto yyexhaustedlab;
# else
      /* Extend the stack our own way.  */
      if (YYMAXDEPTH <= yystacksize)
        goto yyexhaustedlab;
      yystacksize *= 2;
      if (YYMAXDEPTH < yystacksize)
        yystacksize = YYMAXDEPTH;

      {
        yytype_int16 *yyss1 = yyss;
        union yyalloc *yyptr =
          (union yyalloc *) YYSTACK_ALLOC (YYSTACK_BYTES (yystacksize));
        if (! yyptr)
          goto yyexhaustedlab;
        YYSTACK_RELOCATE (yyss_alloc, yyss);
        YYSTACK_RELOCATE (yyvs_alloc, yyvs);
        YYSTACK_RELOCATE (yyls_alloc, yyls);
#  undef YYSTACK_RELOCATE
        if (yyss1 != yyssa)
          YYSTACK_FREE (yyss1);
      }
# endif
#endif /* no yyoverflow */

      yyssp = yyss + yysize - 1;
      yyvsp = yyvs + yysize - 1;
      yylsp = yyls + yysize - 1;

      YYDPRINTF ((stderr, "Stack size increased to %lu\n",
                  (unsigned long int) yystacksize));

      if (yyss + yystacksize - 1 <= yyssp)
        YYABORT;
    }

  YYDPRINTF ((stderr, "Entering state %d\n", yystate));

  if (yystate == YYFINAL)
    YYACCEPT;

  goto yybackup;

/*-----------.
| yybackup.  |
`-----------*/
yybackup:

  /* Do appropriate processing given the current state.  Read a
     lookahead token if we need one and don't already have one.  */

  /* First try to decide what to do without reference to lookahead token.  */
  yyn = yypact[yystate];
  if (yypact_value_is_default (yyn))
    goto yydefault;

  /* Not known => get a lookahead token if don't already have one.  */

  /* YYCHAR is either YYEMPTY or YYEOF or a valid lookahead symbol.  */
  if (yychar == YYEMPTY)
    {
      YYDPRINTF ((stderr, "Reading a token: "));
      yychar = yylex ();
    }

  if (yychar <= YYEOF)
    {
      yychar = yytoken = YYEOF;
      YYDPRINTF ((stderr, "Now at end of input.\n"));
    }
  else
    {
      yytoken = YYTRANSLATE (yychar);
      YY_SYMBOL_PRINT ("Next token is", yytoken, &yylval, &yylloc);
    }

  /* If the proper action on seeing token YYTOKEN is to reduce or to
     detect an error, take that action.  */
  yyn += yytoken;
  if (yyn < 0 || YYLAST < yyn || yycheck[yyn] != yytoken)
    goto yydefault;
  yyn = yytable[yyn];
  if (yyn <= 0)
    {
      if (yytable_value_is_error (yyn))
        goto yyerrlab;
      yyn = -yyn;
      goto yyreduce;
    }

  /* Count tokens shifted since error; after three, turn off error
     status.  */
  if (yyerrstatus)
    yyerrstatus--;

  /* Shift the lookahead token.  */
  YY_SYMBOL_PRINT ("Shifting", yytoken, &yylval, &yylloc);

  /* Discard the shifted token.  */
  yychar = YYEMPTY;

  yystate = yyn;
  YY_IGNORE_MAYBE_UNINITIALIZED_BEGIN
  *++yyvsp = yylval;
  YY_IGNORE_MAYBE_UNINITIALIZED_END
  *++yylsp = yylloc;
  goto yynewstate;


/*-----------------------------------------------------------.
| yydefault -- do the default action for the current state.  |
`-----------------------------------------------------------*/
yydefault:
  yyn = yydefact[yystate];
  if (yyn == 0)
    goto yyerrlab;
  goto yyreduce;


/*-----------------------------.
| yyreduce -- Do a reduction.  |
`-----------------------------*/
yyreduce:
  /* yyn is the number of a rule to reduce with.  */
  yylen = yyr2[yyn];

  /* If YYLEN is nonzero, implement the default value of the action:
     '$$ = $1'.

     Otherwise, the following line sets YYVAL to garbage.
     This behavior is undocumented and Bison
     users should not rely upon it.  Assigning to YYVAL
     unconditionally makes the parser a bit smaller, and it avoids a
     GCC warning that YYVAL may be used uninitialized.  */
  yyval = yyvsp[1-yylen];

  /* Default location.  */
  YYLLOC_DEFAULT (yyloc, (yylsp - yylen), yylen);
  YY_REDUCE_PRINT (yyn);
  switch (yyn)
    {
        case 2:

    { xxsavevalue((yyvsp[-1]), &(yyloc)); RELEASE_SV((yyvsp[-2])); YYACCEPT; }

    break;

  case 3:

    { xxsavevalue((yyvsp[-1]), &(yyloc)); RELEASE_SV((yyvsp[-2])); YYACCEPT; }

    break;

  case 4:

    { PRESERVE_SV(parseState.Value = R_NilValue);  YYABORT; }

    break;

  case 5:

    { (yyval) = (yyvsp[0]); RELEASE_SV((yyvsp[-1])); }

    break;

  case 6:

    { (yyval) = (yyvsp[0]); }

    break;

  case 7:

    { (yyval) = xxnewlist((yyvsp[0])); }

    break;

  case 8:

    { (yyval) = xxlist((yyvsp[-1]), (yyvsp[0])); }

    break;

  case 9:

    { (yyval) = xxmarkup((yyvsp[-1]), (yyvsp[0]), STATIC, &(yyloc)); }

    break;

  case 10:

    { (yyval) = xxmarkup((yyvsp[-1]), (yyvsp[0]), HAS_SEXPR, &(yyloc)); }

    break;

  case 11:

    { (yyval) = xxmarkup((yyvsp[-1]), (yyvsp[0]), STATIC, &(yyloc)); }

    break;

  case 12:

    { (yyval) = xxmarkup((yyvsp[-1]), (yyvsp[0]), STATIC, &(yyloc)); }

    break;

  case 13:

    { (yyval) = xxmarkup((yyvsp[-1]), (yyvsp[0]), STATIC, &(yyloc)); }

    break;

  case 14:

    { (yyval) = xxmarkup2((yyvsp[-2]), (yyvsp[-1]), (yyvsp[0]), 2, STATIC, &(yyloc)); }

    break;

  case 15:

    { (yyval) = xxmarkup2((yyvsp[-3]), (yyvsp[-2]), (yyvsp[-1]), 2, HAS_IFDEF, &(yyloc)); RELEASE_SV((yyvsp[0])); }

    break;

  case 16:

    { (yyval) = xxmarkup2((yyvsp[-3]), (yyvsp[-2]), (yyvsp[-1]), 2, HAS_IFDEF, &(yyloc)); }

    break;

  case 17:

    { (yyval) = xxmarkup((yyvsp[-2]), (yyvsp[0]), HAS_SEXPR, &(yyloc)); xxpopMode((yyvsp[-1])); }

    break;

  case 18:

    { (yyval) = xxOptionmarkup((yyvsp[-3]), (yyvsp[-1]), (yyvsp[0]), HAS_SEXPR, &(yyloc)); xxpopMode((yyvsp[-2])); }

    break;

  case 19:

    { (yyval) = xxtag((yyvsp[0]), COMMENT, &(yyloc)); }

    break;

  case 20:

    { (yyval) = xxtag((yyvsp[0]), TEXT, &(yyloc)); }

    break;

  case 21:

    { (yyval) = (yyvsp[0]); }

    break;

  case 22:

    { (yyval) = (yyvsp[0]); }

    break;

  case 23:

    { (yyval) = xxnewlist((yyvsp[0])); }

    break;

  case 24:

    { (yyval) = xxlist((yyvsp[-1]), (yyvsp[0])); }

    break;

  case 25:

    { (yyval) = xxtag((yyvsp[0]), TEXT, &(yyloc)); }

    break;

  case 26:

    { (yyval) = xxtag((yyvsp[0]), RCODE, &(yyloc)); }

    break;

  case 27:

    { (yyval) = xxtag((yyvsp[0]), VERB, &(yyloc)); }

    break;

  case 28:

    { (yyval) = xxtag((yyvsp[0]), COMMENT, &(yyloc)); }

    break;

  case 29:

    { (yyval) = xxtag((yyvsp[0]), UNKNOWN, &(yyloc)); yyerror(yyunknown); }

    break;

  case 30:

    { (yyval) = xxmarkup(R_NilValue, (yyvsp[0]), STATIC, &(yyloc)); }

    break;

  case 31:

    { (yyval) = (yyvsp[0]); }

    break;

  case 32:

    { (yyval) = (yyvsp[0]); }

    break;

  case 33:

    { (yyval) = (yyvsp[0]); }

    break;

  case 34:

    { (yyval) = xxmarkup((yyvsp[-1]), (yyvsp[0]), STATIC, &(yyloc)); }

    break;

  case 35:

    { (yyval) = xxmarkup2((yyvsp[-2]), (yyvsp[-1]), (yyvsp[0]), 2, STATIC, &(yyloc)); }

    break;

  case 36:

    { (yyval) = xxmarkup3((yyvsp[-3]), (yyvsp[-2]), (yyvsp[-1]), (yyvsp[0]), STATIC, &(yyloc)); }

    break;

  case 37:

    { (yyval) = xxmarkup((yyvsp[-1]), (yyvsp[0]), STATIC, &(yyloc)); }

    break;

  case 38:

    { (yyval) = xxmarkup((yyvsp[-1]), (yyvsp[0]), STATIC, &(yyloc)); }

    break;

  case 39:

    { (yyval) = xxmarkup((yyvsp[-2]), (yyvsp[0]), STATIC, &(yyloc)); xxpopMode((yyvsp[-1])); }

    break;

  case 40:

    { (yyval) = xxOptionmarkup((yyvsp[-3]), (yyvsp[-1]), (yyvsp[0]), STATIC, &(yyloc)); xxpopMode((yyvsp[-2])); }

    break;

  case 41:

    { (yyval) = xxmarkup((yyvsp[-1]), (yyvsp[0]), STATIC, &(yyloc)); }

    break;

  case 42:

    { (yyval) = xxmarkup((yyvsp[-2]), (yyvsp[0]), HAS_SEXPR, &(yyloc)); xxpopMode((yyvsp[-1])); }

    break;

  case 43:

    { (yyval) = xxOptionmarkup((yyvsp[-3]), (yyvsp[-1]), (yyvsp[0]), HAS_SEXPR, &(yyloc)); xxpopMode((yyvsp[-2])); }

    break;

  case 44:

    { (yyval) = xxmarkup((yyvsp[-1]), (yyvsp[0]), STATIC, &(yyloc)); }

    break;

  case 45:

    { (yyval) = xxmarkup2((yyvsp[-1]), (yyvsp[0]), R_NilValue, 1, STATIC, &(yyloc)); }

    break;

  case 46:

    { (yyval) = xxmarkup2((yyvsp[-2]), (yyvsp[-1]), (yyvsp[0]), 2, STATIC, &(yyloc)); }

    break;

  case 47:

    { (yyval) = xxmarkup((yyvsp[0]), R_NilValue, STATIC, &(yyloc)); }

    break;

  case 48:

    { (yyval) = xxmarkup2((yyvsp[-3]), (yyvsp[-2]), (yyvsp[-1]), 2, HAS_IFDEF, &(yyloc)); RELEASE_SV((yyvsp[0])); }

    break;

  case 49:

    { (yyval) = xxmarkup2((yyvsp[-3]), (yyvsp[-2]), (yyvsp[-1]), 2, HAS_IFDEF, &(yyloc)); }

    break;

  case 50:

    { (yyval) = xxmarkup2((yyvsp[-2]), (yyvsp[-1]), (yyvsp[0]), 2, STATIC, &(yyloc)); }

    break;

  case 51:

    { (yyval) = xxnewcommand((yyvsp[-2]), (yyvsp[-1]), (yyvsp[0]), &(yyloc)); }

    break;

  case 52:

    { (yyval) = xxusermacro((yyvsp[0]), xxnewlist(NULL), &(yyloc)); }

    break;

  case 53:

    { (yyval) = xxusermacro((yyvsp[-1]), xxnewlist((yyvsp[0])), &(yyloc)); }

    break;

  case 54:

    { (yyval) = xxusermacro((yyvsp[-2]), xxnewlist2((yyvsp[-1]), (yyvsp[0])), &(yyloc)); }

    break;

  case 55:

    { (yyval) = xxusermacro((yyvsp[-3]), xxnewlist3((yyvsp[-2]), (yyvsp[-1]), (yyvsp[0])), &(yyloc)); }

    break;

  case 56:

    { (yyval) = xxusermacro((yyvsp[-4]), xxnewlist4((yyvsp[-3]), (yyvsp[-2]), (yyvsp[-1]), (yyvsp[0])), &(yyloc)); }

    break;

  case 57:

    { (yyval) = xxusermacro((yyvsp[-5]), xxnewlist5((yyvsp[-4]), (yyvsp[-3]), (yyvsp[-2]), (yyvsp[-1]), (yyvsp[0])), &(yyloc)); }

    break;

  case 58:

    { (yyval) = xxusermacro((yyvsp[-6]), xxnewlist6((yyvsp[-5]), (yyvsp[-4]), (yyvsp[-3]), (yyvsp[-2]), (yyvsp[-1]), (yyvsp[0])), &(yyloc)); }

    break;

  case 59:

    { (yyval) = xxusermacro((yyvsp[-8]), xxnewlist7((yyvsp[-7]), (yyvsp[-6]), (yyvsp[-5]), (yyvsp[-4]), (yyvsp[-3]), (yyvsp[-2]), (yyvsp[-1])), &(yyloc)); }

    break;

  case 60:

    { (yyval) = xxusermacro((yyvsp[-9]), xxnewlist8((yyvsp[-8]), (yyvsp[-7]), (yyvsp[-6]), (yyvsp[-5]), (yyvsp[-4]), (yyvsp[-3]), (yyvsp[-2]), (yyvsp[-1])), &(yyloc)); }

    break;

  case 61:

    { (yyval) = xxusermacro((yyvsp[-10]), xxnewlist9((yyvsp[-9]), (yyvsp[-8]), (yyvsp[-7]), (yyvsp[-6]), (yyvsp[-5]), (yyvsp[-4]), (yyvsp[-3]), (yyvsp[-2]), (yyvsp[-1])), &(yyloc)); }

    break;

  case 62:

    { xxpopMode((yyvsp[-1])); (yyval) = (yyvsp[0]); }

    break;

  case 63:

    { xxpopMode((yyvsp[-1])); (yyval) = (yyvsp[0]); }

    break;

  case 64:

    { xxpopMode((yyvsp[-1])); (yyval) = xxnewlist((yyvsp[0])); 
     						  if(wCalls)
    	    					      warning(_("bad markup (extra space?) at %s:%d:%d"), 
    	    					            parseState.xxBasename, (yylsp[0]).first_line, (yylsp[0]).first_column); 
     						  else
    	    					      warningcall(R_NilValue, _("bad markup (extra space?) at %s:%d:%d"), 
    	    					            parseState.xxBasename, (yylsp[0]).first_line, (yylsp[0]).first_column); 
						}

    break;

  case 65:

    { xxpopMode((yyvsp[-1])); (yyval) = (yyvsp[0]); }

    break;

  case 66:

    { xxpopMode((yyvsp[-1])); (yyval) = (yyvsp[0]); }

    break;

  case 67:

    { xxpopMode((yyvsp[-1])); (yyval) = (yyvsp[0]); }

    break;

  case 68:

    { xxpopMode((yyvsp[-2])); (yyval) = (yyvsp[-1]); }

    break;

  case 69:

    { xxpopMode((yyvsp[-1])); (yyval) = xxnewlist(NULL); }

    break;

  case 70:

    { xxpopMode((yyvsp[-1])); (yyval) = (yyvsp[0]); }

    break;

  case 71:

    { xxpopMode((yyvsp[-1])); (yyval) = (yyvsp[0]); }

    break;

  case 72:

    { xxpopMode((yyvsp[-2])); (yyval) = (yyvsp[-1]); }

    break;

  case 73:

    { xxpopMode((yyvsp[-1])); (yyval) = xxnewlist(NULL); }

    break;

  case 74:

    { xxpopMode((yyvsp[-1])); (yyval) = xxnewlist(xxtag((yyvsp[0]), TEXT, &(yyloc))); }

    break;

  case 75:

    { (yyval) = xxpushMode(LATEXLIKE, UNKNOWN, FALSE); }

    break;

  case 76:

    { (yyval) = xxpushMode(RLIKE, UNKNOWN, FALSE); }

    break;

  case 77:

    { parseState.xxbraceDepth--; (yyval) = xxpushMode(RLIKE, UNKNOWN, FALSE); parseState.xxbraceDepth++; }

    break;

  case 78:

    { (yyval) = xxpushMode(INOPTION, UNKNOWN, FALSE); }

    break;

  case 79:

    { (yyval) = xxpushMode(VERBATIM, UNKNOWN, FALSE); }

    break;

  case 80:

    { (yyval) = xxpushMode(VERBATIM, UNKNOWN, TRUE); }

    break;

  case 81:

    { parseState.xxbraceDepth--; (yyval) = xxpushMode(VERBATIM, UNKNOWN, FALSE); parseState.xxbraceDepth++; }

    break;

  case 82:

    { (yyval) = xxpushMode(LATEXLIKE, ESCAPE, FALSE); }

    break;

  case 83:

    { (yyval) = xxpushMode(LATEXLIKE, LATEXMACRO2, FALSE); }

    break;

  case 84:

    { (yyval) = (yyvsp[-1]); }

    break;

  case 85:

    { (yyval) = xxnewlist(NULL); }

    break;

  case 86:

    { (yyval) = (yyvsp[-2]); }

    break;

  case 87:

    { (yyval) = xxnewlist(NULL); }

    break;

  case 88:

    { (yyval) = (yyvsp[-2]); }

    break;

  case 89:

    { (yyval) = (yyvsp[-1]); }

    break;



      default: break;
    }
  /* User semantic actions sometimes alter yychar, and that requires
     that yytoken be updated with the new translation.  We take the
     approach of translating immediately before every use of yytoken.
     One alternative is translating here after every semantic action,
     but that translation would be missed if the semantic action invokes
     YYABORT, YYACCEPT, or YYERROR immediately after altering yychar or
     if it invokes YYBACKUP.  In the case of YYABORT or YYACCEPT, an
     incorrect destructor might then be invoked immediately.  In the
     case of YYERROR or YYBACKUP, subsequent parser actions might lead
     to an incorrect destructor call or verbose syntax error message
     before the lookahead is translated.  */
  YY_SYMBOL_PRINT ("-> $$ =", yyr1[yyn], &yyval, &yyloc);

  YYPOPSTACK (yylen);
  yylen = 0;
  YY_STACK_PRINT (yyss, yyssp);

  *++yyvsp = yyval;
  *++yylsp = yyloc;

  /* Now 'shift' the result of the reduction.  Determine what state
     that goes to, based on the state we popped back to and the rule
     number reduced by.  */

  yyn = yyr1[yyn];

  yystate = yypgoto[yyn - YYNTOKENS] + *yyssp;
  if (0 <= yystate && yystate <= YYLAST && yycheck[yystate] == *yyssp)
    yystate = yytable[yystate];
  else
    yystate = yydefgoto[yyn - YYNTOKENS];

  goto yynewstate;


/*--------------------------------------.
| yyerrlab -- here on detecting error.  |
`--------------------------------------*/
yyerrlab:
  /* Make sure we have latest lookahead translation.  See comments at
     user semantic actions for why this is necessary.  */
  yytoken = yychar == YYEMPTY ? YYEMPTY : YYTRANSLATE (yychar);

  /* If not already recovering from an error, report this error.  */
  if (!yyerrstatus)
    {
      ++yynerrs;
#if ! YYERROR_VERBOSE
      yyerror (YY_("syntax error"));
#else
# define YYSYNTAX_ERROR yysyntax_error (&yymsg_alloc, &yymsg, \
                                        yyssp, yytoken)
      {
        char const *yymsgp = YY_("syntax error");
        int yysyntax_error_status;
        yysyntax_error_status = YYSYNTAX_ERROR;
        if (yysyntax_error_status == 0)
          yymsgp = yymsg;
        else if (yysyntax_error_status == 1)
          {
            if (yymsg != yymsgbuf)
              YYSTACK_FREE (yymsg);
            yymsg = (char *) YYSTACK_ALLOC (yymsg_alloc);
            if (!yymsg)
              {
                yymsg = yymsgbuf;
                yymsg_alloc = sizeof yymsgbuf;
                yysyntax_error_status = 2;
              }
            else
              {
                yysyntax_error_status = YYSYNTAX_ERROR;
                yymsgp = yymsg;
              }
          }
        yyerror (yymsgp);
        if (yysyntax_error_status == 2)
          goto yyexhaustedlab;
      }
# undef YYSYNTAX_ERROR
#endif
    }

  yyerror_range[1] = yylloc;

  if (yyerrstatus == 3)
    {
      /* If just tried and failed to reuse lookahead token after an
         error, discard it.  */

      if (yychar <= YYEOF)
        {
          /* Return failure if at end of input.  */
          if (yychar == YYEOF)
            YYABORT;
        }
      else
        {
          yydestruct ("Error: discarding",
                      yytoken, &yylval, &yylloc);
          yychar = YYEMPTY;
        }
    }

  /* Else will try to reuse lookahead token after shifting the error
     token.  */
  goto yyerrlab1;


/*---------------------------------------------------.
| yyerrorlab -- error raised explicitly by YYERROR.  |
`---------------------------------------------------*/
yyerrorlab:

  /* Pacify compilers like GCC when the user code never invokes
     YYERROR and the label yyerrorlab therefore never appears in user
     code.  */
  if (/*CONSTCOND*/ 0)
     goto yyerrorlab;

  yyerror_range[1] = yylsp[1-yylen];
  /* Do not reclaim the symbols of the rule whose action triggered
     this YYERROR.  */
  YYPOPSTACK (yylen);
  yylen = 0;
  YY_STACK_PRINT (yyss, yyssp);
  yystate = *yyssp;
  goto yyerrlab1;


/*-------------------------------------------------------------.
| yyerrlab1 -- common code for both syntax error and YYERROR.  |
`-------------------------------------------------------------*/
yyerrlab1:
  yyerrstatus = 3;      /* Each real token shifted decrements this.  */

  for (;;)
    {
      yyn = yypact[yystate];
      if (!yypact_value_is_default (yyn))
        {
          yyn += YYTERROR;
          if (0 <= yyn && yyn <= YYLAST && yycheck[yyn] == YYTERROR)
            {
              yyn = yytable[yyn];
              if (0 < yyn)
                break;
            }
        }

      /* Pop the current state because it cannot handle the error token.  */
      if (yyssp == yyss)
        YYABORT;

      yyerror_range[1] = *yylsp;
      yydestruct ("Error: popping",
                  yystos[yystate], yyvsp, yylsp);
      YYPOPSTACK (1);
      yystate = *yyssp;
      YY_STACK_PRINT (yyss, yyssp);
    }

  YY_IGNORE_MAYBE_UNINITIALIZED_BEGIN
  *++yyvsp = yylval;
  YY_IGNORE_MAYBE_UNINITIALIZED_END

  yyerror_range[2] = yylloc;
  /* Using YYLLOC is tempting, but would change the location of
     the lookahead.  YYLOC is available though.  */
  YYLLOC_DEFAULT (yyloc, yyerror_range, 2);
  *++yylsp = yyloc;

  /* Shift the error token.  */
  YY_SYMBOL_PRINT ("Shifting", yystos[yyn], yyvsp, yylsp);

  yystate = yyn;
  goto yynewstate;


/*-------------------------------------.
| yyacceptlab -- YYACCEPT comes here.  |
`-------------------------------------*/
yyacceptlab:
  yyresult = 0;
  goto yyreturn;

/*-----------------------------------.
| yyabortlab -- YYABORT comes here.  |
`-----------------------------------*/
yyabortlab:
  yyresult = 1;
  goto yyreturn;

#if !defined yyoverflow || YYERROR_VERBOSE
/*-------------------------------------------------.
| yyexhaustedlab -- memory exhaustion comes here.  |
`-------------------------------------------------*/
yyexhaustedlab:
  yyerror (YY_("memory exhausted"));
  yyresult = 2;
  /* Fall through.  */
#endif

yyreturn:
  if (yychar != YYEMPTY)
    {
      /* Make sure we have latest lookahead translation.  See comments at
         user semantic actions for why this is necessary.  */
      yytoken = YYTRANSLATE (yychar);
      yydestruct ("Cleanup: discarding lookahead",
                  yytoken, &yylval, &yylloc);
    }
  /* Do not reclaim the symbols of the rule whose action triggered
     this YYABORT or YYACCEPT.  */
  YYPOPSTACK (yylen);
  YY_STACK_PRINT (yyss, yyssp);
  while (yyssp != yyss)
    {
      yydestruct ("Cleanup: popping",
                  yystos[*yyssp], yyvsp, yylsp);
      YYPOPSTACK (1);
    }
#ifndef yyoverflow
  if (yyss != yyssa)
    YYSTACK_FREE (yyss);
#endif
#if YYERROR_VERBOSE
  if (yymsg != yymsgbuf)
    YYSTACK_FREE (yymsg);
#endif
  return yyresult;
}



static SEXP xxpushMode(int newmode, int newitem, int neweqn)
{
    SEXP ans;

    PRESERVE_SV(ans = allocVector(INTSXP, 7));
    INTEGER(ans)[0] = parseState.xxmode;		/* Lexer mode */
    INTEGER(ans)[1] = parseState.xxitemType;	/* What is \item? */
    INTEGER(ans)[2] = parseState.xxbraceDepth;	/* Brace depth used in RCODE and VERBATIM */
    INTEGER(ans)[3] = parseState.xxinRString;      /* Quote char that started a string */
    INTEGER(ans)[4] = parseState.xxQuoteLine;      /* Where the quote was */
    INTEGER(ans)[5] = parseState.xxQuoteCol;       /*           "         */
    INTEGER(ans)[6] = parseState.xxinEqn;          /* In the first arg to \eqn or \deqn:  no escapes */
    
#if DEBUGMODE
    Rprintf("xxpushMode(%d, %s) pushes %d, %s, %d\n", newmode, yytname[YYTRANSLATE(newitem)], 
    						parseState.xxmode, yytname[YYTRANSLATE(parseState.xxitemType)], parseState.xxbraceDepth);
#endif
    parseState.xxmode = newmode;
    parseState.xxitemType = newitem;
    parseState.xxbraceDepth = 0;
    parseState.xxinRString = 0;
    parseState.xxinEqn = neweqn;
    
    return ans;
}

static void xxpopMode(SEXP oldmode) 
{
#if DEBUGVALS
    Rprintf("xxpopMode(%d, %s, %d) replaces %d, %s, %d\n", INTEGER(oldmode)[0], yytname[YYTRANSLATE(INTEGER(oldmode)[1])], INTEGER(oldmode)[2], 
    					parseState.xxmode, yytname[YYTRANSLATE(parseState.xxitemType)], parseState.xxbraceDepth);
#endif
    parseState.xxmode = INTEGER(oldmode)[0];
    parseState.xxitemType = INTEGER(oldmode)[1]; 
    parseState.xxbraceDepth = INTEGER(oldmode)[2];
    parseState.xxinRString = INTEGER(oldmode)[3];
    parseState.xxQuoteLine = INTEGER(oldmode)[4];
    parseState.xxQuoteCol  = INTEGER(oldmode)[5];
    parseState.xxinEqn	= INTEGER(oldmode)[6];
    
    RELEASE_SV(oldmode);
}

static int getDynamicFlag(SEXP item)
{
    SEXP flag = getAttrib(item, R_DynamicFlagSymbol);
    if (isNull(flag)) return 0;
    else return INTEGER(flag)[0];
}

static void setDynamicFlag(SEXP item, int flag)
{
    if (flag)
	setAttrib(item, R_DynamicFlagSymbol, ScalarInteger(flag));
}

static SEXP xxnewlist(SEXP item)
{
    SEXP ans;
#if DEBUGVALS
    Rprintf("xxnewlist(item=%p)", item);
#endif    
    PRESERVE_SV(ans = NewList());
    if (item) {
    	int flag = getDynamicFlag(item);
	GrowList(ans, item);
    	setDynamicFlag(ans, flag);
	RELEASE_SV(item);
    }
#if DEBUGVALS
    Rprintf(" result: %p is length %d\n", ans, length(ans));
#endif
    return ans;
}

static SEXP xxnewlist2(SEXP item1, SEXP item2)
{
    return xxlist(xxnewlist(item1), item2);
}

static SEXP xxnewlist3(SEXP item1, SEXP item2, SEXP item3)
{
    return xxlist(xxnewlist2(item1, item2), item3);
}

static SEXP xxnewlist4(SEXP item1, SEXP item2, SEXP item3, SEXP item4)
{
    return xxlist(xxnewlist3(item1, item2, item3), item4);
}

static SEXP xxnewlist5(SEXP item1, SEXP item2, SEXP item3, SEXP item4, SEXP item5)
{
    return xxlist(xxnewlist4(item1, item2, item3, item4), item5);
}

static SEXP xxnewlist6(SEXP item1, SEXP item2, SEXP item3, SEXP item4, SEXP item5, 
		       SEXP item6)
{
    return xxlist(xxnewlist5(item1, item2, item3, item4, item5), item6);
}

static SEXP xxnewlist7(SEXP item1, SEXP item2, SEXP item3, SEXP item4, SEXP item5, 
		       SEXP item6, SEXP item7)
{
    return xxlist(xxnewlist6(item1, item2, item3, item4, item5, item6), item7);
}

static SEXP xxnewlist8(SEXP item1, SEXP item2, SEXP item3, SEXP item4, SEXP item5, 
		       SEXP item6, SEXP item7, SEXP item8)
{
    return xxlist(xxnewlist7(item1, item2, item3, item4, item5, item6, item7), item8);
}

static SEXP xxnewlist9(SEXP item1, SEXP item2, SEXP item3, SEXP item4, SEXP item5, 
		       SEXP item6, SEXP item7, SEXP item8, SEXP item9)
{
    return xxlist(xxnewlist8(item1, item2, item3, item4, item5, item6, item7, item8), 
                  item9);
}

static SEXP xxlist(SEXP list, SEXP item)
{
    int flag = getDynamicFlag(list) | getDynamicFlag(item);
#if DEBUGVALS
    Rprintf("xxlist(list=%p, item=%p)", list, item);
#endif
    GrowList(list, item);
    RELEASE_SV(item);
    setDynamicFlag(list, flag);
#if DEBUGVALS
    Rprintf(" result: %p is length %d\n", list, length(list));
#endif
    return list;
}

static SEXP xxmarkup(SEXP header, SEXP body, int flag, YYLTYPE *lloc)
{
    SEXP ans;
#if DEBUGVALS
    Rprintf("xxmarkup(header=%p, body=%p)", header, body);    
#endif
    if (isNull(body)) 
        PRESERVE_SV(ans = allocVector(VECSXP, 0));
    else {
        flag |= getDynamicFlag(body);
	PRESERVE_SV(ans = PairToVectorList(CDR(body)));
	RELEASE_SV(body);
    }
    if (isNull(header))
	setAttrib(ans, R_RdTagSymbol, mkString("LIST"));
    else {
	setAttrib(ans, R_RdTagSymbol, header);
	RELEASE_SV(header);
    }
    setAttrib(ans, R_SrcrefSymbol, makeSrcref(lloc, SrcFile));
    setDynamicFlag(ans, flag);
#if DEBUGVALS
    Rprintf(" result: %p\n", ans);    
#endif
    return ans;
}

static SEXP xxnewcommand(SEXP cmd, SEXP name, SEXP defn, YYLTYPE *lloc)
{
    SEXP ans, prev, thename, thedefn;
    char buffer[128];
    const char *c;
    int maxarg = 0;
#if DEBUGVALS
    Rprintf("xxnewcommand(cmd=%p, name=%p, defn=%p)", cmd, name, defn);
#endif
    thename = CADR(name);
    thedefn = CADR(defn);
    if (TYPEOF(thedefn) == STRSXP)
    	PROTECT(thedefn = mkString(CHAR(STRING_ELT(thedefn,0))));
    else
    	PROTECT(thedefn = mkString(""));
    if (warnDups) {
	prev = findVar(install(CHAR(STRING_ELT(thename, 0))), parseState.xxMacroList);
    	if (prev != R_UnboundValue && strcmp(CHAR(STRING_ELT(cmd,0)), "\\renewcommand")) {
	    snprintf(buffer, sizeof(buffer), _("Macro '%s' previously defined."), 
                 CHAR(STRING_ELT(thename, 0)));
            yyerror(buffer);
        }
    }
    for (c = CHAR(STRING_ELT(thedefn, 0)); *c; c++) {
    	if (*c == '#' && isdigit(*(c+1))) 
    	    maxarg = imax2(maxarg, *(c+1) - '0');
    }
    if (maxarg > 4) {
    	snprintf(buffer, sizeof(buffer), _("At most 4 arguments are allowed for user defined macros."));
	yyerror(buffer);
    }
    PROTECT(ans = ScalarInteger(USERMACRO + maxarg));
    setAttrib(ans, R_RdTagSymbol, cmd);
    setAttrib(ans, R_DefinitionSymbol, thedefn);
    setAttrib(ans, R_SrcrefSymbol, makeSrcref(lloc, SrcFile));
<<<<<<< HEAD
    defineVar(install(CHAR(STRING_ELT(thename, 0))), ans, parseState.xxMacroList);
=======
    defineVar(installTrChar(STRING_ELT(thename, 0)), ans, parseState.xxMacroList);
    UNPROTECT(2); /* thedefn, ans */
>>>>>>> ad35c68e

    PRESERVE_SV(ans);
    RELEASE_SV(cmd);
    RELEASE_SV(name);
    RELEASE_SV(defn);
    return ans;
}

#define START_MACRO -2
#define END_MACRO -3

static Rboolean isComment(SEXP elt)
{
    SEXP a = getAttrib(elt, R_RdTagSymbol);
    return isString(a) && LENGTH(a) == 1 &&
           !strcmp(CHAR(STRING_ELT(a, 0)), "COMMENT");
}

static SEXP xxusermacro(SEXP macro, SEXP args, YYLTYPE *lloc)
{
    SEXP ans, value, nextarg;
    int i,len;
    const char *c, *start ;
    
#if DEBUGVALS
    Rprintf("xxusermacro(macro=%p, args=%p)", macro, args);
#endif
    len = length(args)-1;
    PRESERVE_SV(ans = allocVector(STRSXP, len + 1));
    value = UserMacroLookup(CHAR(STRING_ELT(macro,0)));
    if (TYPEOF(value) == STRSXP)
    	SET_STRING_ELT(ans, 0, STRING_ELT(value, 0));
    else
    	error(_("No macro definition for '%s'."), CHAR(STRING_ELT(macro,0)));

    for (i = 0, nextarg=args; i < len; i++, nextarg = CDR(nextarg)) {
	if (isNull(CDR(CADR(nextarg)))) {
	    /* This happens for an empty argument {} and for invocation
	       of a macro with zero parameters. In that case, the ""
	       element of ans is not needed but does no harm. */
	    SET_STRING_ELT(ans, i+1, mkChar(""));
	    continue;
	}
	if (isNull(CDR(CDR(CADR(nextarg))))) {
	    /* The common case: argument without newline nor comment.
	       (when the length is 1, there can be no comment) */
	    SEXP s = CADR(CADR(nextarg));
	    if (TYPEOF(s) == STRSXP && LENGTH(s) == 1)
		SET_STRING_ELT(ans, i+1, STRING_ELT(s, 0));
	    else
		error("internal error: invalid argument to xxusermacro");
	    continue;
	}

	/* An argument with a newline or comment or both. Exclude comments and
	   concatenate VERBs from different lines (newline characters are
	   in the VERBs already. */
	const void *vmax = vmaxget();
	SEXP si;
	size_t ilen = 0;
	for(si = CDR(CADR(nextarg)); si != R_NilValue; si = CDR(si)) {
	    SEXP stri = CAR(si);
	    if (TYPEOF(stri) == STRSXP && LENGTH(stri) == 1) {
		if (!isComment(stri))
		    ilen += LENGTH(STRING_ELT(stri, 0));
	    } else
		error("internal error: invalid argument to xxusermacro");
	}

	char *str = (char *)R_alloc(ilen + 1, sizeof(char));
	size_t offset = 0;
	for(si = CDR(CADR(nextarg)); si != R_NilValue; si = CDR(si)) {
	    SEXP stri = CAR(si);
	    if (!isComment(stri)) {
		int nc = LENGTH(STRING_ELT(stri, 0));
		memcpy(str + offset, CHAR(STRING_ELT(stri, 0)), nc);
		offset += nc;
	    }
	}
	str[offset] = '\0';
	SET_STRING_ELT(ans, i+1, mkChar(str));
        vmaxset(vmax);
    }
    RELEASE_SV(args);

    /* Now push the expanded macro onto the input stream, in reverse order */
    xxungetc(END_MACRO);
    start = CHAR(STRING_ELT(ans, 0));
    for (c = start + strlen(start); c > start; c--) {
    	if (c > start + 1 && *(c-2) == '#' && isdigit(*(c-1))) {
    	    int which = *(c-1) - '0';
	    if (which >= len + 1)
		/* currently this won't happen, because the parser gets
		   confused whenever there is invalid number of {} arguments
		   to a user macro */
		error(_("Not enough arguments passed to user macro '%s'"),
		        CHAR(STRING_ELT(macro,0)));
    	    const char *arg = CHAR(STRING_ELT(ans, which));
    	    for (size_t ii = strlen(arg); ii > 0; ii--) xxungetc(arg[ii-1]);
    	    c--;
	} else
    	    xxungetc(*(c-1));
    }
    xxungetc(START_MACRO);
    
    setAttrib(ans, R_RdTagSymbol, mkString("USERMACRO"));
    setAttrib(ans, R_SrcrefSymbol, makeSrcref(lloc, SrcFile));
    setAttrib(ans, R_MacroSymbol, macro);
    RELEASE_SV(macro);
#if DEBUGVALS
    Rprintf(" result: %p\n", ans);
#endif
    return ans;
}
    
static SEXP xxOptionmarkup(SEXP header, SEXP option, SEXP body, int flag, YYLTYPE *lloc)
{
    SEXP ans;
#if DEBUGVALS
    Rprintf("xxOptionmarkup(header=%p, option=%p, body=%p)", header, option, body);    
#endif
    flag |= getDynamicFlag(body);
    PRESERVE_SV(ans = PairToVectorList(CDR(body)));
    RELEASE_SV(body);
    setAttrib(ans, R_RdTagSymbol, header);
    RELEASE_SV(header);
    flag |= getDynamicFlag(option);
    setAttrib(ans, R_RdOptionSymbol, option);
    RELEASE_SV(option);
    setAttrib(ans, R_SrcrefSymbol, makeSrcref(lloc, SrcFile));
    setDynamicFlag(ans, flag);    
#if DEBUGVALS
    Rprintf(" result: %p\n", ans);    
#endif
    return ans;
}

static SEXP xxmarkup2(SEXP header, SEXP body1, SEXP body2, int argcount, int flag, YYLTYPE *lloc)
{
    SEXP ans;
#if DEBUGVALS
    Rprintf("xxmarkup2(header=%p, body1=%p, body2=%p)", header, body1, body2);        
#endif
    
    PRESERVE_SV(ans = allocVector(VECSXP, argcount));
    if (!isNull(body1)) {
    	int flag1 = getDynamicFlag(body1);
    	SET_VECTOR_ELT(ans, 0, PairToVectorList(CDR(body1)));
	RELEASE_SV(body1);
    	setDynamicFlag(VECTOR_ELT(ans, 0), flag1);
    	flag |= flag1;
    }
    if (!isNull(body2)) {
    	int flag2;
	if (argcount < 2) error("internal error: inconsistent argument count");
	flag2 = getDynamicFlag(body2);
    	SET_VECTOR_ELT(ans, 1, PairToVectorList(CDR(body2)));    
	RELEASE_SV(body2);
    	setDynamicFlag(VECTOR_ELT(ans, 1), flag2);
    	flag |= flag2;
    }
    setAttrib(ans, R_RdTagSymbol, header);
    RELEASE_SV(header);
    setAttrib(ans, R_SrcrefSymbol, makeSrcref(lloc, SrcFile));
    setDynamicFlag(ans, flag);
#if DEBUGVALS
    Rprintf(" result: %p\n", ans);    
#endif
    return ans;
}

static SEXP xxmarkup3(SEXP header, SEXP body1, SEXP body2, SEXP body3, int flag, YYLTYPE *lloc)
{
    SEXP ans;
#if DEBUGVALS
    Rprintf("xxmarkup2(header=%p, body1=%p, body2=%p, body3=%p)", header, body1, body2, body3);        
#endif
    
    PRESERVE_SV(ans = allocVector(VECSXP, 3));
    if (!isNull(body1)) {
    	int flag1 = getDynamicFlag(body1);
    	SET_VECTOR_ELT(ans, 0, PairToVectorList(CDR(body1)));
	RELEASE_SV(body1);
    	setDynamicFlag(VECTOR_ELT(ans, 0), flag1);
    	flag |= flag1;
    }
    if (!isNull(body2)) {
    	int flag2;
	flag2 = getDynamicFlag(body2);
    	SET_VECTOR_ELT(ans, 1, PairToVectorList(CDR(body2)));    
	RELEASE_SV(body2);
    	setDynamicFlag(VECTOR_ELT(ans, 1), flag2);
    	flag |= flag2;
    }
    if (!isNull(body3)) {
    	int flag3;
	flag3 = getDynamicFlag(body3);
    	SET_VECTOR_ELT(ans, 2, PairToVectorList(CDR(body3)));    
	RELEASE_SV(body3);
    	setDynamicFlag(VECTOR_ELT(ans, 2), flag3);
    	flag |= flag3;
    }    
    setAttrib(ans, R_RdTagSymbol, header);
    RELEASE_SV(header);
    setAttrib(ans, R_SrcrefSymbol, makeSrcref(lloc, SrcFile));
    setDynamicFlag(ans, flag);
#if DEBUGVALS
    Rprintf(" result: %p\n", ans);    
#endif
    return ans;
}

static void xxsavevalue(SEXP Rd, YYLTYPE *lloc)
{
    int flag = getDynamicFlag(Rd);
    PRESERVE_SV(parseState.Value = PairToVectorList(CDR(Rd)));
    if (!isNull(parseState.Value)) {
    	setAttrib(parseState.Value, R_ClassSymbol, mkString("Rd"));
    	setAttrib(parseState.Value, R_SrcrefSymbol, makeSrcref(lloc, SrcFile));
    	setDynamicFlag(parseState.Value, flag);
    }
    RELEASE_SV(Rd);
}

static SEXP xxtag(SEXP item, int type, YYLTYPE *lloc)
{
    setAttrib(item, R_RdTagSymbol, mkString(yytname[YYTRANSLATE(type)]));
    setAttrib(item, R_SrcrefSymbol, makeSrcref(lloc, SrcFile));
    return item;
}

static void xxWarnNewline()
{
    if (parseState.xxNewlineInString) {
	if(wCalls)
	    warning(_("newline within quoted string at %s:%d"), 
		    parseState.xxBasename, parseState.xxNewlineInString);
	else
	    warningcall(R_NilValue,
			_("newline within quoted string at %s:%d"), 
			parseState.xxBasename, parseState.xxNewlineInString);
    }
}

  
/*----------------------------------------------------------------------------*/


static int (*ptr_getc)(void);

/* Private pushback, since file ungetc only guarantees one byte.
   We need arbitrarily large size, since this is how macros are expanded. */
   
#define PUSH_BACK(c) do {                  \
	if (npush >= pushsize - 1) {             \
	    int *old = pushbase;              \
            pushsize *= 2;                    \
	    pushbase = malloc(pushsize*sizeof(int));         \
	    if(!pushbase) error(_("unable to allocate buffer for long macro at line %d"), parseState.xxlineno);\
	    memmove(pushbase, old, npush*sizeof(int));        \
	    if(old != pushback) free(old); }	    \
	pushbase[npush++] = (c);                        \
} while(0)

   

#define PUSHBACK_BUFSIZE 32

static int pushback[PUSHBACK_BUFSIZE];
static int *pushbase;
static unsigned int npush, pushsize;
static int macrolevel;
static int prevpos = 0;
static int prevlines[PUSHBACK_BUFSIZE];
static int prevcols[PUSHBACK_BUFSIZE];
static int prevbytes[PUSHBACK_BUFSIZE];


static int xxgetc(void)
{
    int c, oldpos;
    
    do {
    	if(npush) {    	
    	    c = pushbase[--npush]; 
    	    if (c == START_MACRO) {
    	    	macrolevel++;
    	    	if (macrolevel > 1000) 
    	    	    error(_("macros nested too deeply: infinite recursion?"));
    	    } else if (c == END_MACRO) macrolevel--;
    	} else  c = ptr_getc();
    } while (c == START_MACRO || c == END_MACRO);
    
    if (!macrolevel) {
	oldpos = prevpos;
	prevpos = (prevpos + 1) % PUSHBACK_BUFSIZE;
	prevbytes[prevpos] = parseState.xxbyteno;
	prevlines[prevpos] = parseState.xxlineno;    
	/* We only advance the column for the 1st byte in UTF-8, so handle later bytes specially */
	if (0x80 <= (unsigned char)c && (unsigned char)c <= 0xBF) {
	    parseState.xxcolno--;   
	    prevcols[prevpos] = prevcols[oldpos];
	} else 
	    prevcols[prevpos] = parseState.xxcolno;

	if (c == EOF) return R_EOF;

	R_ParseContextLast = (R_ParseContextLast + 1) % PARSE_CONTEXT_SIZE;
	R_ParseContext[R_ParseContextLast] = (char) c;

	if (c == '\n') {
	    parseState.xxlineno += 1;
	    parseState.xxcolno = 1;
	    parseState.xxbyteno = 1;
	} else {
	    parseState.xxcolno++;
	    parseState.xxbyteno++;
	}

	if (c == '\t') parseState.xxcolno = ((parseState.xxcolno + 6) & ~7) + 1;

	R_ParseContextLine = parseState.xxlineno;
    }
    /* Rprintf("get %c\n", c); */
    return c;
}

static int xxungetc(int c)
{
    /* this assumes that c was the result of xxgetc; if not, some edits will be needed */
    if (c == END_MACRO) macrolevel++;
    if (!macrolevel) {
    	parseState.xxlineno = prevlines[prevpos];
    	parseState.xxbyteno = prevbytes[prevpos];
    	parseState.xxcolno  = prevcols[prevpos];
    	prevpos = (prevpos + PUSHBACK_BUFSIZE - 1) % PUSHBACK_BUFSIZE;
    
    	R_ParseContextLine = parseState.xxlineno;
    
    	R_ParseContext[R_ParseContextLast] = '\0';
    	/* macOS requires us to keep this non-negative */
    	R_ParseContextLast = (R_ParseContextLast + PARSE_CONTEXT_SIZE - 1) 
		% PARSE_CONTEXT_SIZE;
    }
    if (c == START_MACRO) macrolevel--;
    PUSH_BACK(c);
    /* Rprintf("unget %c;", c); */
    return c;
}

static SEXP makeSrcref(YYLTYPE *lloc, SEXP srcfile)
{
    SEXP val;
    
    PROTECT(val = allocVector(INTSXP, 6));
    INTEGER(val)[0] = lloc->first_line;
    INTEGER(val)[1] = lloc->first_byte;
    INTEGER(val)[2] = lloc->last_line;
    INTEGER(val)[3] = lloc->last_byte;
    INTEGER(val)[4] = lloc->first_column;
    INTEGER(val)[5] = lloc->last_column;
    setAttrib(val, R_SrcfileSymbol, srcfile);
    setAttrib(val, R_ClassSymbol, mkString("srcref"));
    UNPROTECT(1); /* val */
    return val;
}

static SEXP mkString2(const char *s, size_t len)
{
    SEXP t;
    cetype_t enc = CE_UTF8;

    PROTECT(t = allocVector(STRSXP, 1));
    SET_STRING_ELT(t, 0, mkCharLenCE(s, (int) len, enc));
    UNPROTECT(1); /* t */
    return t;
}


/* Stretchy List Structures : Lists are created and grown using a special */
/* dotted pair.  The CAR of the list points to the last cons-cell in the */
/* list and the CDR points to the first.  The list can be extracted from */
/* the pair by taking its CDR, while the CAR gives fast access to the end */
/* of the list. */


/* Create a stretchy-list dotted pair */

static SEXP NewList(void)
{
    SEXP s = CONS(R_NilValue, R_NilValue);
    SETCAR(s, s);
    return s;
}

/* Add a new element at the end of a stretchy list */

static void GrowList(SEXP l, SEXP s)
{
    SEXP tmp;
    tmp = CONS(s, R_NilValue);
    SETCDR(CAR(l), tmp);
    SETCAR(l, tmp);
}

/*--------------------------------------------------------------------------*/

static void InitSymbols(void)
{
    if (!R_RdTagSymbol)
	R_RdTagSymbol = install("Rd_tag");
    if (!R_RdOptionSymbol)
	R_RdOptionSymbol = install("Rd_option");
    if (!R_DefinitionSymbol)
	R_DefinitionSymbol = install("definition");
    if (!R_DynamicFlagSymbol)
	R_DynamicFlagSymbol = install("dynamicFlag");
    if (!R_MacroSymbol)
	R_MacroSymbol = install("macro");
}
 
static SEXP ParseRd(ParseStatus *status, SEXP srcfile, Rboolean fragment, SEXP macros)
{
    Rboolean keepmacros = !isLogical(macros) || asLogical(macros);

    InitSymbols();
    R_ParseContextLast = 0;
    R_ParseContext[0] = '\0';
    
    parseState.xxlineno = 1;
    parseState.xxcolno = 1; 
    parseState.xxbyteno = 1;
    
    SrcFile = srcfile;
    
    npush = 0;
    pushbase = pushback;
    pushsize = PUSHBACK_BUFSIZE;
    macrolevel = 0;
    
    parseState.xxmode = LATEXLIKE; 
    parseState.xxitemType = UNKNOWN;
    parseState.xxbraceDepth = 0;
    parseState.xxinRString = 0;
    parseState.xxNewlineInString = 0;
    parseState.xxinEqn = 0;
    if (fragment) parseState.xxinitvalue = STARTFRAGMENT;
    else	  parseState.xxinitvalue = STARTFILE;
    
    if (!isEnvironment(macros))
	macros = InstallKeywords();
	
    PROTECT(macros);
    PROTECT(parseState.xxMacroList = R_NewHashedEnv(macros, ScalarInteger(0)));
    PROTECT(parseState.mset = R_NewPreciousMSet(50));
    
    parseState.Value = R_NilValue;
    
    if (yyparse()) *status = PARSE_ERROR;
    else *status = PARSE_OK;
    
    if (keepmacros && !isNull(parseState.Value))
	setAttrib(parseState.Value, install("macros"), parseState.xxMacroList);

#if DEBUGVALS
    Rprintf("ParseRd result: %p\n", parseState.Value);    
#endif    
    RELEASE_SV(parseState.Value);
    UNPROTECT(3); /* macros, parseState.xxMacroList, parseState.mset */
    
    if (pushbase != pushback) free(pushbase);
    
    return parseState.Value;
}

//#include "Rconnections.h"

typedef SEXP Rconnection;
static int Rconn_fgetc(Rconnection con) {
    return -1;
}

static Rconnection con_parse;

/* need to handle incomplete last line */
static int con_getc(void)
{
    int c;
    static int last=-1000;
    
    c = callGetCMethod(con_parse);
    if (c == EOF && last != '\n') c = '\n';
    return (last = c);
}

static
SEXP R_ParseRd(Rconnection con, ParseStatus *status, SEXP srcfile, Rboolean fragment, SEXP macros)
{
    con_parse = con;
    ptr_getc = con_getc;
    return ParseRd(status, srcfile, fragment, macros);
}

/*----------------------------------------------------------------------------
 *
 *  The Lexical Analyzer:
 *
 *  Basic lexical analysis is performed by the following
 *  routines.  
 *
 *  The function yylex() scans the input, breaking it into
 *  tokens which are then passed to the parser.  
 *
 */


/* Special Symbols */
/* Section and R code headers */

struct {
    char *name;
    int token;
}

/* When adding keywords here, make sure all the handlers 
   are also modified:  checkRd, Rd2HTML, Rd2latex, Rd2txt, any other new ones... */
   
static keywords[] = {
    /* These sections contain Latex-like text */
    
    { "\\author",  SECTIONHEADER },
    { "\\concept", SECTIONHEADER },
    { "\\description",SECTIONHEADER },
    { "\\details", SECTIONHEADER },
    { "\\docType", SECTIONHEADER },
    
    { "\\encoding",SECTIONHEADER },
    { "\\format",  SECTIONHEADER },
    { "\\keyword", SECTIONHEADER },
    { "\\note",    SECTIONHEADER },    
    { "\\references", SECTIONHEADER },
    
    { "\\section", SECTIONHEADER2 },    
    { "\\seealso", SECTIONHEADER },
    { "\\source",  SECTIONHEADER },
    { "\\title",   SECTIONHEADER },

    /* These sections contain R-like text */
    
    { "\\examples",RSECTIONHEADER },
    { "\\usage",   RSECTIONHEADER },
    
    /* These sections contain verbatim text */
    
    { "\\alias",   VSECTIONHEADER }, 
    { "\\name",    VSECTIONHEADER },
    { "\\synopsis",VSECTIONHEADER }, 
    { "\\Rdversion",VSECTIONHEADER },
    
    /* These macros take no arguments.  One character non-alpha escapes get the
       same token value */

    { "\\cr",      ESCAPE },
    { "\\dots",    ESCAPE },
    { "\\ldots",   ESCAPE },
    { "\\R",       ESCAPE },    
    { "\\tab",     ESCAPE },
    
    /* These macros take one LaTeX-like argument. */
    
    { "\\acronym", LATEXMACRO },
    { "\\bold",    LATEXMACRO },
    { "\\cite",    LATEXMACRO },
    { "\\command", LATEXMACRO },
    { "\\dfn",     LATEXMACRO },
    { "\\dQuote",  LATEXMACRO },
    { "\\email",   LATEXMACRO },
    
    { "\\emph",    LATEXMACRO },    
    { "\\file",    LATEXMACRO },
    { "\\linkS4class", LATEXMACRO },
    { "\\pkg",	   LATEXMACRO },
    { "\\sQuote",  LATEXMACRO },
    
    { "\\strong",  LATEXMACRO },
    
    { "\\var",     LATEXMACRO },
    
    /* These are like SECTIONHEADER/LATEXMACRO, but they change the interpretation of \item */

    { "\\arguments",LISTSECTION },
    { "\\value",   LISTSECTION },
    
    { "\\describe",DESCRIPTION },
    { "\\enumerate",ITEMIZE },
    { "\\itemize", ITEMIZE },

    { "\\item",    NOITEM }, /* will change to UNKNOWN, ESCAPE, or LATEXMACRO2 depending on context */
    
    /* These macros take two LaTeX-like arguments. */
    
    { "\\enc",     LATEXMACRO2 },
    { "\\if",      LATEXMACRO2 },
    { "\\method",  LATEXMACRO2 },
    { "\\S3method",LATEXMACRO2 },
    { "\\S4method",LATEXMACRO2 },
    { "\\tabular", LATEXMACRO2 },
    { "\\subsection", LATEXMACRO2 },
    
    /* This macro takes one verbatim and one LaTeX-like argument. */
    
    { "\\href",    VERBLATEX },
    
    /* This macro takes three LaTeX-like arguments. */
    
    { "\\ifelse",  LATEXMACRO3 },
    
    /* These macros take one optional bracketed option and always take 
       one LaTeX-like argument */
       
    { "\\link",    OPTMACRO },
       
    /* These markup macros require an R-like text argument */
    
    { "\\code",    RCODEMACRO },
    { "\\dontshow",RCODEMACRO },
    { "\\donttest",RCODEMACRO },
    { "\\testonly",RCODEMACRO },
    
    /* This macro takes one optional bracketed option and one R-like argument */
    
    { "\\Sexpr",   SEXPR },
    
    /* This is just like a VSECTIONHEADER, but it needs SEXPR processing */
    
    { "\\RdOpts",   RDOPTS },
    
    /* These macros take one verbatim arg and ignore everything except braces */
    
    { "\\dontrun", VERBMACRO }, /* at least for now */    
    { "\\env",     VERBMACRO },
    { "\\kbd", 	   VERBMACRO },	
    { "\\option",  VERBMACRO },
    { "\\out",     VERBMACRO },
    { "\\preformatted", VERBMACRO },
    
    { "\\samp",    VERBMACRO },
    { "\\special", VERBMACRO },
    { "\\url",     VERBMACRO },
    { "\\verb",    VERBMACRO },
    
    /* These ones take one or two verbatim args */
    
    { "\\eqn",     VERBMACRO2 },
    { "\\deqn",    VERBMACRO2 },
    { "\\figure",  VERBMACRO2 },
    
    /* We parse IFDEF/IFNDEF as markup, not as a separate preprocessor step */ 
    
    { "#ifdef",    IFDEF },
    { "#ifndef",   IFDEF },
    { "#endif",    ENDIF },
    
    /* These allow user defined macros */
    { "\\newcommand", NEWCOMMAND },
    { "\\renewcommand", NEWCOMMAND },
    
    { 0,	   0	      }
    /* All other markup macros are rejected. */
};

/* Record the longest # directive here */
#define DIRECTIVE_LEN 7   

static SEXP InstallKeywords()
{
    int i, num;
    SEXP result, name, val;
    num = sizeof(keywords)/sizeof(keywords[0]);
    PROTECT(result = R_NewHashedEnv(R_EmptyEnv, ScalarInteger(num)));
    for (i = 0; keywords[i].name; i++) {
        name = install(keywords[i].name);
        PROTECT(val = ScalarInteger(keywords[i].token));
    	defineVar(name, val, result);
	UNPROTECT(1); /* val */
    }
    UNPROTECT(1); /* result */
    return result;
}
    	
static int KeywordLookup(const char *s)
{
    SEXP rec = findVar(install(s), parseState.xxMacroList);
    if (rec == R_UnboundValue) return UNKNOWN;
    else return INTEGER(rec)[0];
}

static SEXP UserMacroLookup(const char *s)
{
    SEXP rec = findVar(install(s), parseState.xxMacroList);
    if (rec == R_UnboundValue) error(_("Unable to find macro %s"), s);
    PROTECT(rec);
    SEXP res = getAttrib(rec, R_DefinitionSymbol);
    UNPROTECT(1); /* rec */
    return res;
}

static void yyerror(const char *s)
{
    static const char *const yytname_translations[] =
    {
    /* the left column are strings coming from bison, the right
       column are translations for users.
       The first YYENGLISH from the right column are English to be translated,
       the rest are to be copied literally.  The #if 0 block below allows xgettext
       to see these.
    */    
#define YYENGLISH 17
	"$undefined",	"input", 	
	"SECTIONHEADER","section header",
	"RSECTIONHEADER","section header",
	"VSECTIONHEADER","section header",
	"LISTSECTION",	"section header",
	
	"LATEXMACRO",	"macro",
	"LATEXMACRO2",  "macro",
	"LATEXMACRO3",  "macro",
	"RCODEMACRO",	"macro",
	"VERBMACRO",    "macro",
	"VERBMACRO2",	"macro",
	
	"ESCAPE",	"macro",
	"ITEMIZE",	"macro",
	"IFDEF",	"conditional",
	"SECTIONHEADER2","section header",
	"OPTMACRO",	"macro",
	
	"DESCRIPTION",	"macro",
	"VERB",		"VERBATIM TEXT",
	0,		0
    };
    static char const yyunexpected[] = "syntax error, unexpected ";
    static char const yyexpecting[] = ", expecting ";
    static char const yyshortunexpected[] = "unexpected %s";
    static char const yylongunexpected[] = "unexpected %s '%s'";
    char *expecting;
    char ParseErrorMsg[PARSE_ERROR_SIZE];
    SEXP filename;
    char ParseErrorFilename[PARSE_ERROR_SIZE];
   
    xxWarnNewline();	/* post newline warning if necessary */
    
    /*
    R_ParseError     = yylloc.first_line;
    R_ParseErrorCol  = yylloc.first_column;
    R_ParseErrorFile = SrcFile;
    */
    
    if (!strncmp(s, yyunexpected, sizeof yyunexpected -1)) {
	int i, translated = FALSE;
    	/* Edit the error message */    
    	expecting = strstr(s + sizeof yyunexpected -1, yyexpecting);
    	if (expecting) *expecting = '\0';
    	for (i = 0; yytname_translations[i]; i += 2) {
    	    if (!strcmp(s + sizeof yyunexpected - 1, yytname_translations[i])) {
    	    	if (yychar < 256)
    	    	    snprintf(ParseErrorMsg, PARSE_ERROR_SIZE,
			     _(yyshortunexpected), 
			     i/2 < YYENGLISH ? _(yytname_translations[i+1])
			     : yytname_translations[i+1]);
    	    	else
    	    	    snprintf(ParseErrorMsg, PARSE_ERROR_SIZE,
			     _(yylongunexpected), 
			     i/2 < YYENGLISH ? _(yytname_translations[i+1])
			     : yytname_translations[i+1], 
			     CHAR(STRING_ELT(yylval, 0)));
    	    	translated = TRUE;
    	    	break;
    	    }
    	}
    	if (!translated) {
    	    if (yychar < 256) 
    		snprintf(ParseErrorMsg, PARSE_ERROR_SIZE, _(yyshortunexpected),
			s + sizeof yyunexpected - 1);
    	    else
    	    	snprintf(ParseErrorMsg, PARSE_ERROR_SIZE, _(yylongunexpected),
			 s + sizeof yyunexpected - 1, CHAR(STRING_ELT(yylval, 0)));
	}
    	if (expecting) {
 	    translated = FALSE;
    	    for (i = 0; yytname_translations[i]; i += 2) {
    	    	if (!strcmp(expecting + sizeof yyexpecting - 1, yytname_translations[i])) {
    	    	    strcat(ParseErrorMsg, _(yyexpecting));
    	    	    strcat(ParseErrorMsg, i/2 < YYENGLISH ? _(yytname_translations[i+1])
    	    	                    : yytname_translations[i+1]);
    	    	    translated = TRUE;
		    break;
		}
	    }
	    if (!translated) {
	    	strcat(ParseErrorMsg, _(yyexpecting));
	    	strcat(ParseErrorMsg, expecting + sizeof yyexpecting - 1);
	    }
	}
    } else if (!strncmp(s, yyunknown, sizeof yyunknown-1)) {
    	snprintf(ParseErrorMsg, PARSE_ERROR_SIZE,
		"%s '%s'", s, CHAR(STRING_ELT(yylval, 0)));
    } else {
    	snprintf(ParseErrorMsg, PARSE_ERROR_SIZE, "%s", s);
    }
    filename = findVar(install("filename"), SrcFile);
    if (isString(filename) && LENGTH(filename))
    	strncpy(ParseErrorFilename, CHAR(STRING_ELT(filename, 0)), PARSE_ERROR_SIZE - 1);
    else
        ParseErrorFilename[0] = '\0';
    if (wCalls) {
	if (yylloc.first_line != yylloc.last_line)
	    warning("%s:%d-%d: %s", 
		    ParseErrorFilename, yylloc.first_line, yylloc.last_line, ParseErrorMsg);
	else
	    warning("%s:%d: %s", 
		    ParseErrorFilename, yylloc.first_line, ParseErrorMsg);
    } else {
	if (yylloc.first_line != yylloc.last_line)
	    warningcall(R_NilValue, "%s:%d-%d: %s", 
		    ParseErrorFilename, yylloc.first_line, yylloc.last_line, ParseErrorMsg);
	else
	    warningcall(R_NilValue, "%s:%d: %s", 
			ParseErrorFilename, yylloc.first_line, ParseErrorMsg);
    }
}

#define TEXT_PUSH(c) do {                  \
	size_t nc = bp - stext;       \
	if (nc >= nstext - 1) {             \
	    char *old = stext;              \
            nstext *= 2;                    \
	    stext = malloc(nstext);         \
	    if(!stext) error(_("unable to allocate buffer for long string at line %d"), parseState.xxlineno);\
	    memmove(stext, old, nc);        \
	    if(old != st0) free(old);	    \
	    bp = stext+nc; }		    \
	*bp++ = ((char) c);		    \
} while(0)

static void setfirstloc(void)
{
    yylloc.first_line = parseState.xxlineno;
    yylloc.first_column = parseState.xxcolno;
    yylloc.first_byte = parseState.xxbyteno;
}

static void setlastloc(void)
{
    yylloc.last_line = prevlines[prevpos];
    yylloc.last_column = prevcols[prevpos];
    yylloc.last_byte = prevbytes[prevpos];
}

/* Split the input stream into tokens. */
/* This is the lowest of the parsing levels. */

static int token(void)
{
    int c, lookahead;
    int outsideLiteral = parseState.xxmode == LATEXLIKE || parseState.xxmode == INOPTION || parseState.xxbraceDepth == 0;

    if (parseState.xxinitvalue) {
        yylloc.first_line = 0;
        yylloc.first_column = 0;
        yylloc.first_byte = 0;
        yylloc.last_line = 0;
        yylloc.last_column = 0;
        yylloc.last_byte = 0;
	PRESERVE_SV(yylval = mkString(""));
        c = parseState.xxinitvalue;
    	parseState.xxinitvalue = 0;
    	return(c);
    }
    
    setfirstloc();    
    c = xxgetc();

    switch (c) {
    	case '%': if (!parseState.xxinEqn) return mkComment(c);
    	    break;
	case '\\':
	    if (!parseState.xxinEqn) {
		lookahead = xxungetc(xxgetc());
		if (isalpha(lookahead) && parseState.xxmode != VERBATIM 
		    /* In R strings, only link or var is allowed as markup */
		    && (lookahead == 'l' || lookahead == 'v' || !parseState.xxinRString)) 
		    return mkMarkup(c);
	    }
	    break;
        case R_EOF:
            if (parseState.xxinRString) {
       		xxWarnNewline();
       		error(_("Unexpected end of input (in %c quoted string opened at %s:%d:%d)"), 
 			parseState.xxinRString, parseState.xxBasename, parseState.xxQuoteLine, parseState.xxQuoteCol);
    	    }
    	    return END_OF_INPUT; 
    	case '#':
    	    if (!parseState.xxinEqn && yylloc.first_column == 1) return mkIfdef(c);
    	    break;
    	case LBRACE:
    	    if (!parseState.xxinRString) {
    	    	parseState.xxbraceDepth++;
    	    	if (outsideLiteral) return c;
    	    }
    	    break;
    	case RBRACE:
    	    if (!parseState.xxinRString) {
    	    	parseState.xxbraceDepth--;
    	    	if (outsideLiteral || parseState.xxbraceDepth == 0) return c;
    	    }
    	    break;
    	case '[':
    	case ']':
    	    if (parseState.xxmode == INOPTION ) return c; 
    	    break;
    } 	    
	
    switch (parseState.xxmode) {
	case RLIKE:     return mkCode(c);
	case INOPTION:
	case LATEXLIKE: return mkText(c);
	case VERBATIM:  return mkVerb(c);
    }
 
    return ERROR; /* We shouldn't get here. */
}

#define INITBUFSIZE 128

static int mkText(int c)
{
    char st0[INITBUFSIZE];
    unsigned int nstext = INITBUFSIZE;
    char *stext = st0, *bp = st0, lookahead;
    
    while(1) {
    	switch (c) {
    	case '\\': 
    	    lookahead = (char) xxgetc();
    	    if (lookahead == LBRACE || lookahead == RBRACE ||
    	        lookahead == '%' || lookahead == '\\') {
    	    	c = lookahead;
    	    	break;
    	    }
    	    xxungetc(lookahead);
    	    if (isalpha(lookahead)) goto stop;
    	case ']':
    	    if (parseState.xxmode == INOPTION) goto stop;
            break;
    	case '%':
    	case LBRACE:
    	case RBRACE:
    	case R_EOF:
    	    goto stop;
    	}
    	TEXT_PUSH(c);
    	if (c == '\n') goto stop;
    	c = xxgetc();
    };
stop:
    if (c != '\n') xxungetc(c); /* newline causes a break, but we keep it */
    PRESERVE_SV(yylval = mkString2(stext, bp - stext));
    if(stext != st0) free(stext);
    return TEXT;
}

static int mkComment(int c)
{
    char st0[INITBUFSIZE];
    unsigned int nstext = INITBUFSIZE;
    char *stext = st0, *bp = st0;
    
    do TEXT_PUSH(c);
    while ((c = xxgetc()) != '\n' && c != R_EOF);
    
    xxungetc(c);
    
    PRESERVE_SV(yylval = mkString2(stext, bp - stext));
    if(stext != st0) free(stext);    
    return COMMENT;
}

static int mkCode(int c)
{
    char st0[INITBUFSIZE];
    unsigned int nstext = INITBUFSIZE;
    char *stext = st0, *bp = st0;
    
    /* Avoid double counting initial braces */
    if (c == LBRACE && !parseState.xxinRString) parseState.xxbraceDepth--;
    if (c == RBRACE && !parseState.xxinRString) parseState.xxbraceDepth++; 
    
    while(1) {
	int escaped = 0;
    	if (c == '\\') {
    	    int lookahead = xxgetc();
    	    if (lookahead == '\\' || lookahead == '%') {
    	         c = lookahead;
    	         escaped = 1;
    	    } else xxungetc(lookahead);
    	}
    	if ((!escaped && c == '%') || c == R_EOF) break;
    	if (parseState.xxinRString) {
    	    /* This stuff is messy, because there are two levels of escaping:
    	       The Rd escaping and the R code string escaping. */
    	    if (c == '\\') {
    		int lookahead = xxgetc();
    		if (lookahead == '\\') { /* This must be the 3rd backslash */
    		    lookahead = xxgetc();
    		    if (lookahead == parseState.xxinRString || lookahead == '\\') {	
    	    	    	TEXT_PUSH(c);
    	    	    	c = lookahead;
    	    	    	escaped = 1;
    	    	    } else {
    	    	    	xxungetc(lookahead); /* put back the 4th char */
    	    	    	xxungetc('\\');	     /* and the 3rd */
    	    	    }
    	    	} else if (lookahead == parseState.xxinRString) { /* There could be one or two before this */
    	    	    TEXT_PUSH(c);
    	    	    c = lookahead;
    	    	    escaped = 1;
    	    	} else if (!escaped && (lookahead == 'l' || lookahead == 'v')) { 
    	    	    /* assume \link or \var; this breaks vertical tab, but does anyone ever use that? */
    	    	    xxungetc(lookahead);
    	    	    break;
    	    	} else xxungetc(lookahead);
    	    }
    	    if (!escaped && c == parseState.xxinRString)
    	    	parseState.xxinRString = 0;
    	} else {
    	    if (c == '#') {
    	    	do {
    	    	    int escaped = 0;
    	    	    TEXT_PUSH(c);
    	    	    c = xxgetc();
    	    	    if (c == '\\') {
		        int lookahead = xxgetc();
		        if (lookahead == '\\' || lookahead == '%' || lookahead == LBRACE || lookahead == RBRACE) {
		            c = lookahead;
		            escaped = 1;
		        } else xxungetc(lookahead);
    		    }
    	    	    if (c == LBRACE && !escaped) parseState.xxbraceDepth++;
    	    	    else if (c == RBRACE && !escaped) parseState.xxbraceDepth--;
    	    	} while (c != '\n' && c != R_EOF && parseState.xxbraceDepth > 0);
    	    	if (c == RBRACE && !escaped) parseState.xxbraceDepth++; /* avoid double counting */
    	    }
    	    if (c == '\'' || c == '"' || c == '`') {
    	    	parseState.xxinRString = c;
    	    	parseState.xxQuoteLine = parseState.xxlineno;
    	    	parseState.xxQuoteCol  = parseState.xxcolno;
    	    } else if (c == '\\' && !escaped) {
    	    	int lookahead = xxgetc();
    	    	if (lookahead == LBRACE || lookahead == RBRACE) {
		    c = lookahead;
		} else if (isalpha(lookahead)) {
    	    	    xxungetc(lookahead);
    	    	    c = '\\';
    	    	    break;
    	    	} else {
    	    	    TEXT_PUSH('\\');
    	    	    c = lookahead;
    	    	}
    	    } else if (c == LBRACE) {
    	    	parseState.xxbraceDepth++;
    	    } else if (c == RBRACE) {
    	    	if (parseState.xxbraceDepth == 1) break;
    	    	else parseState.xxbraceDepth--;
    	    } else if (c == R_EOF) break;
    	}
    	TEXT_PUSH(c);
    	if (c == '\n') {
    	    if (parseState.xxinRString && !parseState.xxNewlineInString) 
    	    	parseState.xxNewlineInString = parseState.xxlineno-1;
    	    break;
    	}
    	c = xxgetc();
    }
    if (c != '\n') xxungetc(c);
    PRESERVE_SV(yylval = mkString2(stext, bp - stext));
    if(stext != st0) free(stext);
    return RCODE; 
}

static int mkMarkup(int c)
{
    char st0[INITBUFSIZE];
    unsigned int nstext = INITBUFSIZE;
    char *stext = st0, *bp = st0;
    int retval = 0, attempt = 0;
    
    TEXT_PUSH(c);
    while (isalnum((c = xxgetc()))) TEXT_PUSH(c);
    
    while (attempt++ < 2) {
    	/* character escapes are processed as text, not markup */
    	if (bp == stext+1) {
    	    TEXT_PUSH(c);
    	    TEXT_PUSH('\0');
    	    retval = TEXT;
    	    c = xxgetc();
    	    break;
    	} else {
    	    TEXT_PUSH('\0');
    	    retval = KeywordLookup(stext);
    	    if (retval == UNKNOWN && attempt == 1) { /* try again, non-digits only */
    	    	bp--; 				     /* pop the \0 */
    	        while (isdigit(*(bp-1))) {
            	    xxungetc(c);
    	            c = *(--bp);                     /* pop the last letter into c */
            	}
            } else {
            	if (retval == NOITEM) 
    	    	    retval = parseState.xxitemType;
    	    	break;
    	    }
        }
    }
    PRESERVE_SV(yylval = mkString2(stext, bp - stext - 1));
    if(stext != st0) free(stext);
    xxungetc(c);
    return retval;
}

static int mkIfdef(int c)
{
    char st0[INITBUFSIZE];
    unsigned int nstext = INITBUFSIZE;
    char *stext = st0, *bp = st0;
    int retval;
    
    TEXT_PUSH(c);
    while (isalpha((c = xxgetc())) && bp - stext <= DIRECTIVE_LEN) TEXT_PUSH(c);
    TEXT_PUSH('\0');
    xxungetc(c);
    
    retval = KeywordLookup(stext);
    PRESERVE_SV(yylval = mkString2(stext, bp - stext - 1));
    
    switch (retval) {
    case ENDIF:  /* eat chars to the end of the line */
    	do { c = xxgetc(); }
    	while (c != '\n' && c != R_EOF);
    	break;
    case UNKNOWN:
	RELEASE_SV(yylval);
    	bp--; bp--;
    	for (; bp > stext; bp--) 
    	    xxungetc(*bp);
    	switch (parseState.xxmode) {
    	case RLIKE:     
    	    retval = mkCode(*bp);
    	    break;
    	case INOPTION:
    	case LATEXLIKE:
    	    retval = mkText(*bp);
    	    break;
    	case VERBATIM:
    	    retval = mkVerb(*bp);
    	    break;
	}
	break;
    }
    if(stext != st0) free(stext);
    return retval;
}

static int mkVerb(int c)
{
    char st0[INITBUFSIZE];
    unsigned int nstext = INITBUFSIZE;
    char *stext = st0, *bp = st0;
    
    /* Avoid double counting initial braces */
    if (c == LBRACE) parseState.xxbraceDepth--;
    if (c == RBRACE) parseState.xxbraceDepth++;     
    
    while(1) {
    	int escaped = 0;
        if (c == '\\') {
            int lookahead = xxgetc();
            if (lookahead == '\\' || lookahead == '%' || lookahead == LBRACE || lookahead == RBRACE) {
		escaped = 1;
		if (parseState.xxinEqn) TEXT_PUSH(c);
		c = lookahead;
	    } else xxungetc(lookahead);
        }
        if (c == R_EOF) break;
        if (!escaped) {
    	    if (c == '%' && !parseState.xxinEqn) break;
	    else if (c == LBRACE) parseState.xxbraceDepth++;
    	    else if (c == RBRACE) {
	    	if (parseState.xxbraceDepth == 1) break;
	    	else parseState.xxbraceDepth--;
	    }
	}
    	TEXT_PUSH(c);
    	if (c == '\n') break;
    	c = xxgetc();
    };
    if (c != '\n') xxungetc(c);
    PRESERVE_SV(yylval = mkString2(stext, bp - stext));
    if(stext != st0) free(stext);
    return VERB;  
}

static int yylex(void)
{
    int tok = token();
    
    if (parseState.xxDebugTokens) {
        Rprintf("%d:%d: %s", yylloc.first_line, yylloc.first_column, yytname[YYTRANSLATE(tok)]);
    	if (parseState.xxinRString) Rprintf("(in %c%c)", parseState.xxinRString, parseState.xxinRString);
    	if (tok > 255 && tok != END_OF_INPUT) 
    	    Rprintf(": %s", CHAR(STRING_ELT(yylval, 0)));
	Rprintf("\n");
    }
    setlastloc();
    return tok;
}

static void PutState(ParseState *state) {
    state->xxinRString = parseState.xxinRString;
    state->xxQuoteLine = parseState.xxQuoteLine;
    state->xxQuoteCol = parseState.xxQuoteCol;
    state->xxinEqn = parseState.xxinEqn;
    state->xxNewlineInString = parseState.xxNewlineInString;
    state->xxlineno = parseState.xxlineno;
    state->xxbyteno = parseState.xxbyteno;
    state->xxcolno = parseState.xxcolno;
    state->xxmode = parseState.xxmode;
    state->xxitemType = parseState.xxitemType;
    state->xxbraceDepth = parseState.xxbraceDepth;
    state->xxDebugTokens = parseState.xxDebugTokens;
    state->xxBasename = parseState.xxBasename;
    state->Value = parseState.Value;
    state->xxinitvalue = parseState.xxinitvalue;
    state->xxMacroList = parseState.xxMacroList;
    state->prevState = parseState.prevState;
}

static void UseState(ParseState *state) {
    parseState.xxinRString = state->xxinRString;
    parseState.xxQuoteLine = state->xxQuoteLine;
    parseState.xxQuoteCol = state->xxQuoteCol;
    parseState.xxinEqn = state->xxinEqn;
    parseState.xxNewlineInString = state->xxNewlineInString;
    parseState.xxlineno = state->xxlineno;
    parseState.xxbyteno = state->xxbyteno;
    parseState.xxcolno = state->xxcolno;
    parseState.xxmode = state->xxmode;
    parseState.xxitemType = state->xxitemType;
    parseState.xxbraceDepth = state->xxbraceDepth;
    parseState.xxDebugTokens = state->xxDebugTokens;
    parseState.xxBasename = state->xxBasename;
    parseState.Value = state->Value;
    parseState.xxinitvalue = state->xxinitvalue;
    parseState.xxMacroList = state->xxMacroList;
    parseState.prevState = state->prevState;
}

static void PushState() {
    if (busy) {
    	ParseState *prev = malloc(sizeof(ParseState));
    	PutState(prev);
    	parseState.prevState = prev;
    } else 
        parseState.prevState = NULL;  
    busy = TRUE;
}

static void PopState() {
    if (parseState.prevState) {
    	ParseState *prev = parseState.prevState;
    	UseState(prev);
    	free(prev);
    } else
    	busy = FALSE;
}

/* "do_parseRd" 

 .External2(C_parseRd,file, srcfile, encoding, verbose, basename, warningCalls, macros, warndups)
 If there is text then that is read and the other arguments are ignored.

  This is derived fron the function of the same name in the GnuR version.
  Argument checking has already been performed, however, the types of the
  arguments are as per the GnuR version, just passed explicitly (.Call style)
  rather then as a list.
*/

SEXP parseRd(SEXP call, SEXP op, SEXP args, SEXP env)
{
    args = CDR(args);

    SEXP s = R_NilValue, source;
    Rconnection con;
    Rboolean fragment;
    int ifile, wcall;
    ParseStatus status;
    SEXP macros;

#if DEBUGMODE
    yydebug = 1;
#endif 

    R_ParseError = 0;
    R_ParseErrorMsg[0] = '\0';
    
    PushState();

    SEXP rConnection = CAR(args);
    ifile = asInteger(rConnection);                       args = CDR(args);

    con = R_GetFastRConnection(rConnection);
    // wasopen = con->isopen;
    source = CAR(args);					args = CDR(args);
    /* encoding is unused */
    args = CDR(args);
    if(!isLogical(CAR(args)) || LENGTH(CAR(args)) != 1)
    	error(_("invalid '%s' value"), "verbose");
    parseState.xxDebugTokens = asInteger(CAR(args));		args = CDR(args);
    parseState.xxBasename = CHAR(STRING_ELT(CAR(args), 0));	args = CDR(args);
    fragment = asLogical(CAR(args));				args = CDR(args);
    wcall = asLogical(CAR(args));				args = CDR(args);
    if (wcall == NA_LOGICAL)
    	error(_("invalid '%s' value"), "warningCalls");
    wCalls = wcall;
    macros = CAR(args);						args = CDR(args);
    warnDups = asLogical(CAR(args));

    if (ifile >= 3) {/* file != "" */
	// FastR patch: removed connection validation (canread) and automatic close upon error
	s = R_ParseRd(con, &status, source, fragment, macros);
	PopState();
	// FastR patch: if (status != PARSE_OK) parseError(call, R_ParseError);
    }
    else {
      PopState();
      error(_("invalid Rd file"));
    }
    return s;
}

<<<<<<< HEAD
// TODO deparseRd
=======
/* "do_deparseRd" 

 .External2(C_deparseRd, element, state)
*/

SEXP deparseRd(SEXP e, SEXP state)
{
    SEXP result;
    int  outlen, *statevals, quoteBraces, inRComment;
    const char *c;
    char *outbuf, *out, lookahead;
    Rboolean escape;

    if(!isString(e) || LENGTH(e) != 1) 
    	error(_("'deparseRd' only supports deparsing character elements"));
    e = STRING_ELT(e, 0);
    
    if(!isInteger(state) || LENGTH(state) != 5) error(_("bad state"));
    
    PushState();
    
    parseState.xxbraceDepth = INTEGER(state)[0];
    parseState.xxinRString = INTEGER(state)[1];
    parseState.xxmode = INTEGER(state)[2];
    parseState.xxinEqn = INTEGER(state)[3];
    quoteBraces = INTEGER(state)[4];
    
    if (parseState.xxmode != LATEXLIKE && parseState.xxmode != RLIKE && parseState.xxmode != VERBATIM && parseState.xxmode != COMMENTMODE 
     && parseState.xxmode != INOPTION  && parseState.xxmode != UNKNOWNMODE) {
        PopState();
    	error(_("bad text mode %d in 'deparseRd'"), parseState.xxmode);
    }
    
    for (c = CHAR(e), outlen=0; *c; c++) {
    	outlen++;
    	/* any special char might be escaped */
    	if (*c == '{' || *c == '}' || *c == '%' || *c == '\\') outlen++;
    }
    out = outbuf = R_chk_calloc(outlen+1, sizeof(char));
    inRComment = FALSE;
    for (c = CHAR(e); *c; c++) {
    	escape = FALSE;
    	if (parseState.xxmode != UNKNOWNMODE) {
	    switch (*c) {
	    case '\\':
		if (parseState.xxmode == RLIKE && parseState.xxinRString) {
		    lookahead = *(c+1);
		    if (lookahead == '\\' || lookahead == parseState.xxinRString || lookahead == 'l') 
		    	escape = TRUE;
		    break;
		}          /* fall through to % case for non-strings... */    
	    case '%':
		if (parseState.xxmode != COMMENTMODE && !parseState.xxinEqn)
		    escape = TRUE;
		break;
	    case LBRACE:
	    case RBRACE:
		if (quoteBraces)
		    escape = TRUE;
		else if (!parseState.xxinRString && !parseState.xxinEqn && (parseState.xxmode == RLIKE || parseState.xxmode == VERBATIM)) {
		    if (*c == LBRACE) parseState.xxbraceDepth++;
		    else if (parseState.xxbraceDepth <= 0) escape = TRUE;
		    else parseState.xxbraceDepth--;
		}
		break;
	    case '\'':
	    case '"':
	    case '`':
	    	if (parseState.xxmode == RLIKE) {
		    if (parseState.xxinRString) {
			if (parseState.xxinRString == *c) parseState.xxinRString = 0;
		    } else if (!inRComment) parseState.xxinRString = *c;
		}
		break;
	    case '#':
	    	if (parseState.xxmode == RLIKE && !parseState.xxinRString) 
	    	    inRComment = TRUE;
	    	break;
	    case '\n':
	    	inRComment = FALSE;
	    	break;
	    }
	}
    	if (escape)
    	    *out++ = '\\';
    	*out++ = *c;
    }
    *out = '\0';
    PROTECT(result = allocVector(VECSXP, 2));
    SET_VECTOR_ELT(result, 0, ScalarString(mkChar(outbuf)));
    SET_VECTOR_ELT(result, 1, duplicate(state));
    R_chk_free(outbuf);

    statevals = INTEGER( VECTOR_ELT(result, 1) );
    statevals[0] = parseState.xxbraceDepth;
    statevals[1] = parseState.xxinRString;
    
    PopState();
    
    UNPROTECT(1); /* result */
    return result;
}
>>>>>>> ad35c68e
<|MERGE_RESOLUTION|>--- conflicted
+++ resolved
@@ -89,12 +89,13 @@
 #endif
 
 #define R_USE_SIGNALS 1
-//#include <Defn.h>
+// FastR patch commented-out: #include <Defn.h>
 #include <Rinternals.h>
-#include <R_ext/Parse.h>
+#include <Parse.h>
 #define STRICT_R_HEADERS
 #include <R_ext/RS.h>           /* for R_chk_* allocation */
 #include <ctype.h>
+// FastR patch: comment out Rmath include and add FastR specific include
 //#include <Rmath.h> /* for imax2(.),..*/
 #include "gramRd_fastr.h"
 #undef _
@@ -106,6 +107,7 @@
 #endif
 
 
+// FastR patch: provide some external symbols:
 extern SEXP R_SrcrefSymbol;
 extern SEXP R_SrcfileSymbol;
 extern int R_ParseContextLast;
@@ -127,6 +129,8 @@
 {
     return (x < y) ? y : x;
 }
+// FastR patch end
+
 /* bison creates a non-static symbol yylloc in both gramLatex.o and gramRd.o,
    so remap */
 
@@ -226,8 +230,11 @@
 static Rboolean busy = FALSE;
 static ParseState parseState;
 
-#define PRESERVE_SV(x) R_PreserveInMSet((x), parseState.mset)
-#define RELEASE_SV(x)  R_ReleaseFromMSet((x), parseState.mset)
+// FastR patch and TODO: FastR does not implement R_PreserveInMSet/R_ReleaseFromMSet
+// #define PRESERVE_SV(x) R_PreserveInMSet((x), parseState.mset)
+// #define RELEASE_SV(x)  R_ReleaseFromMSet((x), parseState.mset)
+#define PRESERVE_SV(x) PROTECT((x))
+#define RELEASE_SV(x)  UNPROTECT_PTR((x))
 
 #define RLIKE 1		/* Includes R strings; xxinRString holds the opening quote char, or 0 outside a string */
 #define LATEXLIKE 2
@@ -3138,6 +3145,7 @@
     else
     	PROTECT(thedefn = mkString(""));
     if (warnDups) {
+    // FastR patch: use install(CHAR(...)) instead of installTrChar
 	prev = findVar(install(CHAR(STRING_ELT(thename, 0))), parseState.xxMacroList);
     	if (prev != R_UnboundValue && strcmp(CHAR(STRING_ELT(cmd,0)), "\\renewcommand")) {
 	    snprintf(buffer, sizeof(buffer), _("Macro '%s' previously defined."), 
@@ -3157,12 +3165,9 @@
     setAttrib(ans, R_RdTagSymbol, cmd);
     setAttrib(ans, R_DefinitionSymbol, thedefn);
     setAttrib(ans, R_SrcrefSymbol, makeSrcref(lloc, SrcFile));
-<<<<<<< HEAD
+    // FastR patch: use install(CHAR(...)) instead of installTrChar
     defineVar(install(CHAR(STRING_ELT(thename, 0))), ans, parseState.xxMacroList);
-=======
-    defineVar(installTrChar(STRING_ELT(thename, 0)), ans, parseState.xxMacroList);
     UNPROTECT(2); /* thedefn, ans */
->>>>>>> ad35c68e
 
     PRESERVE_SV(ans);
     RELEASE_SV(cmd);
@@ -3638,13 +3643,18 @@
     return parseState.Value;
 }
 
+// FastR patch: do not include Rconnections and provide dummy Rconn_fgetc and cleanup
 //#include "Rconnections.h"
-
 typedef SEXP Rconnection;
 static int Rconn_fgetc(Rconnection con) {
     return -1;
 }
 
+static void con_cleanup(void *data) {
+    Rconnection con = data;
+    if(con->isopen) con->close(con);
+}
+
 static Rconnection con_parse;
 
 /* need to handle incomplete last line */
@@ -3652,7 +3662,8 @@
 {
     int c;
     static int last=-1000;
-    
+
+    // FastR patch: use callGetCMethod instead of Rconn_fgetc
     c = callGetCMethod(con_parse);
     if (c == EOF && last != '\n') c = '\n';
     return (last = c);
@@ -4390,6 +4401,12 @@
     return tok;
 }
 
+static void con_cleanup(void *data)
+{
+    Rconnection con = data;
+    if(con->isopen) con->close(con);
+}
+
 static void PutState(ParseState *state) {
     state->xxinRString = parseState.xxinRString;
     state->xxQuoteLine = parseState.xxQuoteLine;
@@ -4469,6 +4486,7 @@
     Rboolean fragment;
     int ifile, wcall;
     ParseStatus status;
+    // FastR patch commented-out: RCNTXT cntxt;
     SEXP macros;
 
 #if DEBUGMODE
@@ -4480,10 +4498,11 @@
     
     PushState();
 
+    // FastR patch: following two lines
     SEXP rConnection = CAR(args);
     ifile = asInteger(rConnection);                       args = CDR(args);
 
-    con = R_GetFastRConnection(rConnection);
+    con = R_GetFastRConnection(ifile);
     // wasopen = con->isopen;
     source = CAR(args);					args = CDR(args);
     /* encoding is unused */
@@ -4501,10 +4520,10 @@
     warnDups = asLogical(CAR(args));
 
     if (ifile >= 3) {/* file != "" */
-	// FastR patch: removed connection validation (canread) and automatic close upon error
+    // FastR patch: removed connection validation (canread) and automatic close upon error
 	s = R_ParseRd(con, &status, source, fragment, macros);
 	PopState();
-	// FastR patch: if (status != PARSE_OK) parseError(call, R_ParseError);
+	// FastR patch commented out: if (status != PARSE_OK) parseError(call, R_ParseError);
     }
     else {
       PopState();
@@ -4513,109 +4532,4 @@
     return s;
 }
 
-<<<<<<< HEAD
-// TODO deparseRd
-=======
-/* "do_deparseRd" 
-
- .External2(C_deparseRd, element, state)
-*/
-
-SEXP deparseRd(SEXP e, SEXP state)
-{
-    SEXP result;
-    int  outlen, *statevals, quoteBraces, inRComment;
-    const char *c;
-    char *outbuf, *out, lookahead;
-    Rboolean escape;
-
-    if(!isString(e) || LENGTH(e) != 1) 
-    	error(_("'deparseRd' only supports deparsing character elements"));
-    e = STRING_ELT(e, 0);
-    
-    if(!isInteger(state) || LENGTH(state) != 5) error(_("bad state"));
-    
-    PushState();
-    
-    parseState.xxbraceDepth = INTEGER(state)[0];
-    parseState.xxinRString = INTEGER(state)[1];
-    parseState.xxmode = INTEGER(state)[2];
-    parseState.xxinEqn = INTEGER(state)[3];
-    quoteBraces = INTEGER(state)[4];
-    
-    if (parseState.xxmode != LATEXLIKE && parseState.xxmode != RLIKE && parseState.xxmode != VERBATIM && parseState.xxmode != COMMENTMODE 
-     && parseState.xxmode != INOPTION  && parseState.xxmode != UNKNOWNMODE) {
-        PopState();
-    	error(_("bad text mode %d in 'deparseRd'"), parseState.xxmode);
-    }
-    
-    for (c = CHAR(e), outlen=0; *c; c++) {
-    	outlen++;
-    	/* any special char might be escaped */
-    	if (*c == '{' || *c == '}' || *c == '%' || *c == '\\') outlen++;
-    }
-    out = outbuf = R_chk_calloc(outlen+1, sizeof(char));
-    inRComment = FALSE;
-    for (c = CHAR(e); *c; c++) {
-    	escape = FALSE;
-    	if (parseState.xxmode != UNKNOWNMODE) {
-	    switch (*c) {
-	    case '\\':
-		if (parseState.xxmode == RLIKE && parseState.xxinRString) {
-		    lookahead = *(c+1);
-		    if (lookahead == '\\' || lookahead == parseState.xxinRString || lookahead == 'l') 
-		    	escape = TRUE;
-		    break;
-		}          /* fall through to % case for non-strings... */    
-	    case '%':
-		if (parseState.xxmode != COMMENTMODE && !parseState.xxinEqn)
-		    escape = TRUE;
-		break;
-	    case LBRACE:
-	    case RBRACE:
-		if (quoteBraces)
-		    escape = TRUE;
-		else if (!parseState.xxinRString && !parseState.xxinEqn && (parseState.xxmode == RLIKE || parseState.xxmode == VERBATIM)) {
-		    if (*c == LBRACE) parseState.xxbraceDepth++;
-		    else if (parseState.xxbraceDepth <= 0) escape = TRUE;
-		    else parseState.xxbraceDepth--;
-		}
-		break;
-	    case '\'':
-	    case '"':
-	    case '`':
-	    	if (parseState.xxmode == RLIKE) {
-		    if (parseState.xxinRString) {
-			if (parseState.xxinRString == *c) parseState.xxinRString = 0;
-		    } else if (!inRComment) parseState.xxinRString = *c;
-		}
-		break;
-	    case '#':
-	    	if (parseState.xxmode == RLIKE && !parseState.xxinRString) 
-	    	    inRComment = TRUE;
-	    	break;
-	    case '\n':
-	    	inRComment = FALSE;
-	    	break;
-	    }
-	}
-    	if (escape)
-    	    *out++ = '\\';
-    	*out++ = *c;
-    }
-    *out = '\0';
-    PROTECT(result = allocVector(VECSXP, 2));
-    SET_VECTOR_ELT(result, 0, ScalarString(mkChar(outbuf)));
-    SET_VECTOR_ELT(result, 1, duplicate(state));
-    R_chk_free(outbuf);
-
-    statevals = INTEGER( VECTOR_ELT(result, 1) );
-    statevals[0] = parseState.xxbraceDepth;
-    statevals[1] = parseState.xxinRString;
-    
-    PopState();
-    
-    UNPROTECT(1); /* result */
-    return result;
-}
->>>>>>> ad35c68e
+// TODO deparseRd