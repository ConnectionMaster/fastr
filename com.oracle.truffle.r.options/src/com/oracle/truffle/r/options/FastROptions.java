/*
 * Copyright (c) 2014, 2014, Oracle and/or its affiliates. All rights reserved.
 * DO NOT ALTER OR REMOVE COPYRIGHT NOTICES OR THIS FILE HEADER.
 *
 * This code is free software; you can redistribute it and/or modify it
 * under the terms of the GNU General Public License version 2 only, as
 * published by the Free Software Foundation.
 *
 * This code is distributed in the hope that it will be useful, but WITHOUT
 * ANY WARRANTY; without even the implied warranty of MERCHANTABILITY or
 * FITNESS FOR A PARTICULAR PURPOSE.  See the GNU General Public License
 * version 2 for more details (a copy is included in the LICENSE file that
 * accompanied this code).
 *
 * You should have received a copy of the GNU General Public License version
 * 2 along with this work; if not, write to the Free Software Foundation,
 * Inc., 51 Franklin St, Fifth Floor, Boston, MA 02110-1301 USA.
 *
 * Please contact Oracle, 500 Oracle Parkway, Redwood Shores, CA 94065 USA
 * or visit www.oracle.com if you need additional information or have any
 * questions.
 */
package com.oracle.truffle.r.options;

import java.util.*;
import java.util.Map.Entry;

import com.oracle.graal.options.*;

/**
 * Options to control the behavior of the FastR system, that relate to the implementation, i.e., are
 * <b>not</b> part of the standard set of R options or command line options.
 *
 * Currently it is not possible to include the FastR options in Graal as FastR is not part of graal.
 * Someday it may be possible to register such options with the Graal VM, but in the interim, we
 * override the implementation to use system properties. The syntax follows that for Graal options
 * except that a {@code D} (for setting system property) must be the first character,e.g.
 * {@code -DR:+OptionName} to set a boolean valued option to {@code true}.
 *
 * TODO help output
 */
public class FastROptions {
    //@formatter:off
    @Option(help = "Disable prototypical group generics implementation")
    public static final OptionValue<Boolean> DisableGroupGenerics = new OptionValue<>(false);
    @Option(help = "Prints Java and R stack traces for all R errors")
    public static final OptionValue<Boolean> PrintErrorStacktraces = new OptionValue<>(false);
    @Option(help = "Assert completeness of results vectors after evaluating unit tests and R shell commands")
    public static final OptionValue<Boolean> CheckResultCompleteness = new OptionValue<>(true);
    @Option(help = "Debug=name1,name2,...; Turn on debugging output for 'name1', 'name2', etc.")
    public static final OptionValue<String> Debug = new OptionValue<>(null);
    @Option(help = "Disable all Instrumentation")
    public static final OptionValue<Boolean> Instrumentation = new OptionValue<>(false);
    @Option(help = "Add function call counters")
    public static final OptionValue<Boolean> AddFunctionCounters = new OptionValue<>(false);
    @Option(help = "Enable binding of builtins into package environment")
    public static final OptionValue<Boolean> BindBuiltinNames = new OptionValue<>(false);
<<<<<<< HEAD
    @Option(help = "Trace all R function calls (requires +Instrumentation)")
    public static final OptionValue<Boolean> TraceCalls = new OptionValue<>(false);
    @Option(help = "Collect Performance Data")
    public static final OptionValue<String> PerfStats = new OptionValue<>(null);
=======

    // Promises optimizations
    @Option(help = "If enabled, overrides all other EagerEval switches (see EagerEvalHelper)")
    public static final OptionValue<Boolean> EagerEval = new OptionValue<>(false);
    @Option(help = "Unconditionally evaluates constants before creating Promises")
    public static final OptionValue<Boolean> EagerEvalConstants = new OptionValue<>(false);
    @Option(help = "Enables optimistic eager evaluation of single variables reads")
    public static final OptionValue<Boolean> EagerEvalVariables = new OptionValue<>(false);
    @Option(help = "Enables optimistic eager evaluation of trivial expressions")
    public static final OptionValue<Boolean> EagerEvalExpressions = new OptionValue<>(false);
>>>>>>> 5cd63c43
    //@formatter:on

    private static FastROptions_Options options = new FastROptions_Options();
    private static boolean initialized;

    public static void initialize() {
        if (initialized) {
            return;
        }
        for (Entry<Object, Object> entry : System.getProperties().entrySet()) {
            String prop = (String) entry.getKey();
            if (prop.startsWith("R:")) {
                String optName = optionName(prop);
                OptionDescriptor desc = findOption(optName);
                if (desc == null) {
                    System.err.println(prop + " is not a valid FastR option");
                    System.exit(2);
                } else {
                    switch (desc.getType().getSimpleName()) {
                        case "Boolean": {
                            boolean value = booleanOptionValue(prop);
                            desc.getOptionValue().setValue(value);
                            break;
                        }

                        case "String": {
                            String value = (String) entry.getValue();
                            desc.getOptionValue().setValue(value);
                            break;
                        }
                        default:
                            assert false;
                    }
                }
            }
        }
        initialized = true;
    }

    /**
     * Convenience function for matching against the Debug option.
     *
     */
    public static boolean debugMatches(String element) {
        return matchesElement(element, Debug);
    }

    /**
     * Convenience function for matching against an option whose value is expected to be a comma
     * separated list. If the option is set without a value, i.e. just plain {@code -R:Option}, all
     * elements are deemed to match.
     *
     * @param element string to match against the option value list.
     * @return {@code true} if the option is set with no {@code =value} component, or if
     *         {@code element} matches an element, {@code false} otherwise.
     */
    public static boolean matchesElement(String element, OptionValue<String> stringOption) {
        initialize();
        String s = stringOption.getValue();
        if (s == null) {
            return false;
        } else if (s.length() == 0) {
            return true;
        } else {
            String[] parts = s.split(",");
            for (String part : parts) {
                if (part.equals(element)) {
                    return true;
                }
            }
        }
        return false;

    }

    private static OptionDescriptor findOption(String key) {
        Iterator<OptionDescriptor> iter = options.iterator();
        while (iter.hasNext()) {
            OptionDescriptor desc = iter.next();
            String name = desc.getName();
            if (name.equals(key)) {
                return desc;
            }
        }
        return null;
    }

    private static String optionName(String key) {
        String s = key.substring(2);
        if (s.charAt(0) == '+' || s.charAt(0) == '-') {
            return s.substring(1);
        } else if (s.indexOf('=') > 0) {
            return s.substring(0, s.indexOf('='));
        } else {
            return s;
        }
    }

    private static boolean booleanOptionValue(String option) {
        return option.charAt(2) == '+';
    }

}<|MERGE_RESOLUTION|>--- conflicted
+++ resolved
@@ -55,12 +55,10 @@
     public static final OptionValue<Boolean> AddFunctionCounters = new OptionValue<>(false);
     @Option(help = "Enable binding of builtins into package environment")
     public static final OptionValue<Boolean> BindBuiltinNames = new OptionValue<>(false);
-<<<<<<< HEAD
     @Option(help = "Trace all R function calls (requires +Instrumentation)")
     public static final OptionValue<Boolean> TraceCalls = new OptionValue<>(false);
     @Option(help = "Collect Performance Data")
     public static final OptionValue<String> PerfStats = new OptionValue<>(null);
-=======
 
     // Promises optimizations
     @Option(help = "If enabled, overrides all other EagerEval switches (see EagerEvalHelper)")
@@ -71,7 +69,6 @@
     public static final OptionValue<Boolean> EagerEvalVariables = new OptionValue<>(false);
     @Option(help = "Enables optimistic eager evaluation of trivial expressions")
     public static final OptionValue<Boolean> EagerEvalExpressions = new OptionValue<>(false);
->>>>>>> 5cd63c43
     //@formatter:on
 
     private static FastROptions_Options options = new FastROptions_Options();
