--- conflicted
+++ resolved
@@ -552,7 +552,7 @@
 
     /**
      * Creates a frame descriptor suitable for environment representation.
-     * 
+     *
      * @param name Name for debug purposes
      * @param singletonFrame A frame that will hold all the values within the environment as
      *            auxiliary slots.
@@ -571,7 +571,7 @@
     /**
      * Create a frame descriptor suitable for functions. The returned frame descriptor will mostly
      * contain indexed slots, maybe some auxiliary slots.
-     * 
+     *
      * @param name Name for debug purposes
      */
     public static FrameDescriptor createFunctionFrameDescriptor(String name) {
@@ -667,7 +667,7 @@
 
     /**
      * Returns index of the identifier.
-     * 
+     *
      * @return {@code FrameIndex.UNITIALIZED_INDEX} if the given identifier is not in the frame
      *         descriptor
      */
@@ -1250,16 +1250,8 @@
             return value;
         }
 
-        public void setMultiSlot(Frame frame, FrameSlot slot, Object newValue) {
-            setMultiSlotImpl(frame.materialize(), slot, newValue);
-        }
-
         @TruffleBoundary
-<<<<<<< HEAD
-        public synchronized void setMultiSlot(Frame frame, int frameIndex, Object newValue) {
-=======
-        private synchronized void setMultiSlotImpl(MaterializedFrame frame, FrameSlot slot, Object newValue) {
->>>>>>> e0a630ae
+        public synchronized void setMultiSlot(MaterializedFrame frame, int frameIndex, Object newValue) {
             // TODO: perhaps putting the whole thing behind the Truffle boundary an overkill, but on
             // the other hand it shouldn't happen often and not on the fast path
             MultiSlotData data;
@@ -1399,7 +1391,7 @@
         if (hasSharedContext()) {
             FrameSlotInfo slotInfo = getFrameSlotInfo(frame, frameIndex);
             if (isMultislot(slotInfo)) {
-                slotInfo.setMultiSlot(frame, frameIndex, newValue);
+                slotInfo.setMultiSlot(frame.materialize(), frameIndex, newValue);
             }
         } else {
             if (FrameIndex.representsNormalIndex(frameIndex)) {
@@ -1441,7 +1433,7 @@
         FrameDescriptor profiledFrameDescriptor = frameDescriptorProfile.profile(frame.getFrameDescriptor());
         FrameSlotInfo slotInfo = getFrameSlotInfo(profiledFrameDescriptor, frameIndex);
         if (hasSharedContext() && isMultislot(slotInfo)) {
-            slotInfo.setMultiSlot(frame, frameIndex, newValue);
+            slotInfo.setMultiSlot(frame.materialize(), frameIndex, newValue);
         } else {
             setObject(frame, frameIndex, newValue);
             if (slotInfo.needsInvalidation()) {
@@ -1456,7 +1448,7 @@
         if (hasSharedContext()) {
             FrameSlotInfo slotInfo = getFrameSlotInfo(frame, frameIndex);
             if (isMultislot(slotInfo)) {
-                slotInfo.setMultiSlot(frame, frameIndex, newValue);
+                slotInfo.setMultiSlot(frame.materialize(), frameIndex, newValue);
             }
         } else {
             if (FrameIndex.representsNormalIndex(frameIndex)) {
@@ -1472,7 +1464,7 @@
         if (hasSharedContext()) {
             FrameSlotInfo slotInfo = getFrameSlotInfo(frame, frameIndex);
             if (isMultislot(slotInfo)) {
-                slotInfo.setMultiSlot(frame, frameIndex, newValue);
+                slotInfo.setMultiSlot(frame.materialize(), frameIndex, newValue);
             }
         } else {
             if (FrameIndex.representsNormalIndex(frameIndex)) {
@@ -1488,7 +1480,7 @@
         FrameDescriptor profiledFrameDescriptor = frameDescriptorProfile.profile(frame.getFrameDescriptor());
         FrameSlotInfo slotInfo = getFrameSlotInfo(profiledFrameDescriptor, index);
         if (hasSharedContext()) {
-            slotInfo.setMultiSlot(frame, index, newValue);
+            slotInfo.setMultiSlot(frame.materialize(), index, newValue);
         } else {
             setByte(frame, index, newValue);
             if (slotInfo.needsInvalidation()) {
@@ -1502,7 +1494,7 @@
         if (hasSharedContext()) {
             FrameSlotInfo slotInfo = getFrameSlotInfo(frame, frameIndex);
             if (isMultislot(slotInfo)) {
-                slotInfo.setMultiSlot(frame, frameIndex, newValue);
+                slotInfo.setMultiSlot(frame.materialize(), frameIndex, newValue);
             }
         } else {
             if (FrameIndex.representsNormalIndex(frameIndex)) {
@@ -1518,7 +1510,7 @@
         FrameDescriptor profiledFrameDescriptor = frameDescriptorProfile.profile(frame.getFrameDescriptor());
         FrameSlotInfo slotInfo = getFrameSlotInfo(profiledFrameDescriptor, frameIndex);
         if (hasSharedContext()) {
-            slotInfo.setMultiSlot(frame, frameIndex, newValue);
+            slotInfo.setMultiSlot(frame.materialize(), frameIndex, newValue);
         } else {
             setInt(frame, frameIndex, newValue);
             if (slotInfo.needsInvalidation()) {
@@ -1532,7 +1524,7 @@
         if (hasSharedContext()) {
             FrameSlotInfo slotInfo = getFrameSlotInfo(frame, frameIndex);
             if (isMultislot(slotInfo)) {
-                slotInfo.setMultiSlot(frame, frameIndex, newValue);
+                slotInfo.setMultiSlot(frame.materialize(), frameIndex, newValue);
             }
         } else {
             if (FrameIndex.representsNormalIndex(frameIndex)) {
@@ -1548,7 +1540,7 @@
         FrameDescriptor profiledFrameDescriptor = frameDescriptorProfile.profile(frame.getFrameDescriptor());
         FrameSlotInfo slotInfo = getFrameSlotInfo(profiledFrameDescriptor, frameIndex);
         if (hasSharedContext()) {
-            slotInfo.setMultiSlot(frame, frameIndex, newValue);
+            slotInfo.setMultiSlot(frame.materialize(), frameIndex, newValue);
         } else {
             setDouble(frame, frameIndex, newValue);
             if (slotInfo.needsInvalidation()) {
@@ -1587,7 +1579,7 @@
      * Returns an object from an auxiliary slot and checks whether it is instance of given
      * {@code klass}, throws {@link FrameSlotTypeException} if the object in the auxiliary slot is
      * not an instance of klass.
-     * 
+     *
      * @param frame
      * @param frameIndex Auxiliary frame index.
      * @param klass
@@ -1631,8 +1623,8 @@
             if (!(o instanceof MultiSlotData)) {
                 CompilerDirectives.transferToInterpreter();
                 synchronized (info) {
-                    assert containsIndex(frame, frameIndex);
-                    o = getObjectByIndex(frame, frameIndex);
+                    assert containsIndex(frame.materialize(), frameIndex);
+                    o = getObjectByIndex(frame.materialize(), frameIndex);
                     assert o != null;
                 }
             }
@@ -1748,77 +1740,12 @@
      * This method should be called for frames of all environments on the search path.
      */
     public static synchronized void handleAllMultiSlots(Frame frame, int[] indices, boolean replicate) {
-<<<<<<< HEAD
         for (Object identifier : getIdentifiers(frame.getFrameDescriptor())) {
             FrameSlotInfo.handleSearchPathMultiSlot(frame, identifier, indices, replicate);
         }
     }
 
     private static boolean isMultislot(FrameSlotInfo info) {
-=======
-        // make a copy avoid potential updates to the array iterated over
-        FrameSlot[] slots = new FrameSlot[frame.getFrameDescriptor().getSlots().size()];
-        slots = frame.getFrameDescriptor().getSlots().toArray(slots);
-        for (int i = 0; i < slots.length; i++) {
-            FrameSlotInfoImpl.handleSearchPathMultiSlot(frame, slots[i], indices, replicate);
-        }
-    }
-
-    public static Object getObject(FrameSlot slot, Frame frame) throws FrameSlotTypeException {
-        if (FastROptions.sharedContextsOptionValue && !RContext.isSingle()) {
-            FrameSlotInfoImpl info = getFrameSlotInfo(slot);
-            if (info.noMultiSlot.isValid()) {
-                return frame.getObject(slot);
-            }
-            Object o;
-            try {
-                o = frame.getObject(slot);
-            } catch (FrameSlotTypeException e) {
-                CompilerDirectives.transferToInterpreter();
-                o = null;
-            }
-            if (!(o instanceof MultiSlotData)) {
-                CompilerDirectives.transferToInterpreter();
-                synchronized (info) {
-                    assert slotExists(slot, frame.materialize()) : slot;
-                    o = frame.getObject(slot);
-                    assert o != null : slot;
-                }
-            }
-            return ((MultiSlotData) o).get(RContext.getInstance().getMultiSlotInd());
-        } else {
-            return frame.getObject(slot);
-        }
-    }
-
-    public static Object getValue(FrameSlot slot, Frame frame) {
-        if (FastROptions.sharedContextsOptionValue && !RContext.isSingle()) {
-            FrameSlotInfoImpl info = getFrameSlotInfo(slot);
-            if (info.noMultiSlot.isValid()) {
-                return frame.getValue(slot);
-            }
-            Object o = frame.getValue(slot);
-            if (!(o instanceof MultiSlotData)) {
-                CompilerDirectives.transferToInterpreter();
-                synchronized (info) {
-                    assert slotExists(slot, frame.materialize()) : slot;
-                    o = frame.getValue(slot);
-                    assert o != null : slot;
-                }
-            }
-            return ((MultiSlotData) o).get(RContext.getInstance().getMultiSlotInd());
-        } else {
-            return frame.getValue(slot);
-        }
-    }
-
-    @TruffleBoundary
-    private static boolean slotExists(FrameSlot slot, MaterializedFrame frame) {
-        return frame.getFrameDescriptor().findFrameSlot(slot.getIdentifier()) != null;
-    }
-
-    private static boolean isMultislot(FrameSlotInfoImpl info) {
->>>>>>> e0a630ae
         return info.possibleMultiSlot() || !info.noMultiSlot.isValid();
     }
 
