/*
 * Copyright (c) 2013, 2014, Oracle and/or its affiliates. All rights reserved.
 * DO NOT ALTER OR REMOVE COPYRIGHT NOTICES OR THIS FILE HEADER.
 *
 * This code is free software; you can redistribute it and/or modify it
 * under the terms of the GNU General Public License version 2 only, as
 * published by the Free Software Foundation.
 *
 * This code is distributed in the hope that it will be useful, but WITHOUT
 * ANY WARRANTY; without even the implied warranty of MERCHANTABILITY or
 * FITNESS FOR A PARTICULAR PURPOSE.  See the GNU General Public License
 * version 2 for more details (a copy is included in the LICENSE file that
 * accompanied this code).
 *
 * You should have received a copy of the GNU General Public License version
 * 2 along with this work; if not, write to the Free Software Foundation,
 * Inc., 51 Franklin St, Fifth Floor, Boston, MA 02110-1301 USA.
 *
 * Please contact Oracle, 500 Oracle Parkway, Redwood Shores, CA 94065 USA
 * or visit www.oracle.com if you need additional information or have any
 * questions.
 */
package com.oracle.truffle.r.runtime;

import java.util.*;

import com.oracle.truffle.api.CompilerDirectives.SlowPath;
import com.oracle.truffle.api.frame.*;
import com.oracle.truffle.r.runtime.data.*;

/**
 * Denotes an R {@code environment}.
 *
 * Abstractly, environments consist of a frame (collection of named objects), and a pointer to an
 * enclosing environment.
 *
 * R environments can be named or unnamed. {@code base} is an example of a named environment.
 * Environments associated with function invocations are unnamed. The {@code environmentName}
 * builtin returns "" for an unnamed environment. However, unnamed environments print using a unique
 * numeric id in the place where the name would appear for a named environment. This is finessed
 * using the {@link #getPrintNameHelper} method. Finally, environments on the {@code search} path
 * return a yet different name in the result of {@code search}, e.g. ".GlobalEnv", "package:base".
 *
 * Environments can also be locked preventing any bindings from being added or removed. N.B. the
 * empty environment can't be assigned to but is not locked (see GnuR). Further, individual bindings
 * within an environment can be locked, although they can be removed unless the environment is also
 * locked.
 *
 * Environments are used for many different things in R, including something close to a
 * {@link java.util.Map} created in R code using the {@code new.env} function. This is the only case
 * where the {@code size} parameter is specified. All the other instances of environments are
 * implicitly created by the virtual machine, for example, on function call.
 *
 * The different kinds of environments are implemented as subclasses. Currently the variation in
 * behavior regarding access to the "frame" is handled by static subclassing. If an environment can
 * change its "kind" at runtime, then this will have to be handled by delegation instead.
 *
 * Packages have three associated environments, "package:xxx", "imports:xxx" and "namespace:xxx",
 * for package "xxx". The {@code base} package is a special case in that it does not have an
 * "imports" environment. The parent of "package:base" is the empty environment, but the parent of
 * "namespace:base" is the global environment.
 */
public abstract class REnvironment {

    /**
     * Tagging interface indicating that the environment class is a component of
     * {@link #searchListEnvironments}.
     */
    private interface InSearchList {
    }

    public static class PutException extends Exception {
        private static final long serialVersionUID = 1L;

        PutException(String message) {
            super(message);
        }
    }

    /**
     * Access to the frame component, handled by delegation.
     *
     */
    private abstract static class FrameAccess {
        /**
         * Records which bindings are locked. In normal use we don't expect any bindings to be
         * locked so this set is allocated lazily.
         */
        protected Set<String> lockedBindings;

        /**
         * Return the value of object named {@code name} or {@code null} if not found.
         */
        Object get(@SuppressWarnings("unused") String key) {
            return null;
        }

        /**
         * Set the value of object named {@code name} to {@code value}. if {@code value == null},
         * effectively removes the name.
         *
         * @throws PutException if the binding is locked
         */
        void put(String key, @SuppressWarnings("unused") Object value) throws REnvironment.PutException {
            if (lockedBindings != null && lockedBindings.contains(key)) {
                throw createPutException(key);
            }
        }

        /**
         * Remove binding.
         */
        void rm(String key) {
            if (lockedBindings != null) {
                lockedBindings.remove(key);
            }
        }

        @SuppressWarnings("unused")
        RStringVector ls(boolean allNames, String pattern) {
            return RDataFactory.createEmptyStringVector();
        }

        @SlowPath
        void lockBindings() {
            Set<String> bindings = getBindingsForLock();
            if (bindings != null) {
                for (String binding : bindings) {
                    lockBinding(binding);
                }
            }
        }

        protected abstract Set<String> getBindingsForLock();

        /**
         * Disallow updates to {@code key}.
         */
        @SlowPath
        void lockBinding(String key) {
            if (lockedBindings == null) {
                lockedBindings = new HashSet<>();
            }
            lockedBindings.add(key);
        }

        @SlowPath
        PutException createPutException(String key) {
            return new PutException("cannot change value of locked binding for '" + key + "'");
        }

        /**
         * Allow updates to (previously locked) {@code key}.
         */
        void unlockBinding(String key) {
            if (lockedBindings != null) {
                lockedBindings.remove(key);
            }
        }

        boolean bindingIsLocked(String key) {
            return lockedBindings != null && lockedBindings.contains(key);
        }

    }

    private static class DefaultFrameAccess extends FrameAccess {

        @Override
        protected Set<String> getBindingsForLock() {
            // TODO Auto-generated method stub
            return null;
        }

    }

    private static final FrameAccess defaultFrameAccess = new DefaultFrameAccess();

    /**
     * Map is keyed by the simple name and, for packages, currently only contains the "package:xxx"
     * environment.
     */
    private static final Map<String, REnvironment> searchListEnvironments = new HashMap<>();

    public static final String UNNAMED = "";

    private static final Empty emptyEnv = new Empty();
    private static Global globalEnv;
    private static Base basePackageEnv;
    private static NamespaceBase baseNamespaceEnv;
    private static Autoload autoloadEnv;
    private static String[] searchPath;

    private REnvironment parent;
    private final String name;
    private final FrameAccess frameAccess;
    private boolean locked;

    /**
     * Value returned by {@code emptyenv()}.
     */
    public static Empty emptyEnv() {
        return emptyEnv;
    }

    /**
     * Value returned by {@code globalenv()}.
     */
    public static Global globalEnv() {
        assert globalEnv != null;
        return globalEnv;
    }

    /**
     * Value returned by {@code baseenv()}. This is the "package:base" environment.
     */
    public static Base baseEnv() {
        assert basePackageEnv != null;
        return basePackageEnv;
    }

    /**
     * Value set in {@code .baseNameSpaceEnv} variable. This is the "namespace:base" environment.
     */
    public static NamespaceBase baseNamespaceEnv() {
        assert baseNamespaceEnv != null;
        return baseNamespaceEnv;
    }

    /**
     * Value set in the {@code .AutoloadEnv} variable.
     */
    public static Autoload autoloadEnv() {
        assert autoloadEnv != null;
        return autoloadEnv;
    }

<<<<<<< HEAD
    /**
     * Invoked on startup to setup the global values.
     *
     */
    public static void initialize(VirtualFrame globalFrame) {
        basePackageEnv = new Base();
        autoloadEnv = new Autoload();
        // The following is only true if there are no other default packages loaded.
        globalEnv = new Global(autoloadEnv, globalFrame.materialize());
        baseNamespaceEnv = new NamespaceBase();
    }

    /**
     * Intended for use by unit test environment to reset the global environment to a clean state.
     */
    public static void resetGlobalEnv(MaterializedFrame globalFrame) {
        globalEnv = new Global(globalEnv.getParent(), globalFrame);
    }

    /**
     * Data for the {@code search} function.
     */
    public static String[] searchPath() {
        if (searchPath == null) {
            searchPath = new String[]{".GlobalEnv", "Autoloads", "package:base"};
=======
    public REnvironment(REnvironment parent, String name, int size) {
        this.parent = parent;
        this.name = name;
        this.descriptor = new FrameDescriptor();
        this.map = newHashMap(size);
        if (!name.equals(UNNAMED)) {
            namedEnvironmentsPut(name, this);
>>>>>>> e1321b6f
        }
        return searchPath;
    }

    public static REnvironment lookupByName(String name) {
        return searchListEnvironments.get(name);
    }

<<<<<<< HEAD
    public static REnvironment lookupBySearchName(String name) {
        if (name.equals(".GlobalEnv")) {
            return globalEnv();
        } else if (name.equals("Autoloads")) {
            return autoloadEnv();
        } else if (name.startsWith("package:")) {
            return lookupByName(name.replace("package:", ""));
        } else {
            return null;
        }
=======
    @SlowPath
    private static void namedEnvironmentsPut(String name, REnvironment env) {
        namedEnvironments.put(name, env);
    }

    public static REnvironment lookup(String name) {
        return namedEnvironments.get(name);
>>>>>>> e1321b6f
    }

    // end of static members

    protected REnvironment(REnvironment parent, String name, FrameAccess frameAccess) {
        this.parent = parent;
        this.name = name;
        this.frameAccess = frameAccess;
        if (!name.equals(UNNAMED) && this instanceof InSearchList) {
            searchListEnvironments.put(name, this);
        }
    }

    public REnvironment getParent() {
        return parent;
    }

    public void setParent(@SuppressWarnings("unused") REnvironment env) {
        parent = env;
    }

    /**
     * The "simple" name of the environment. E.g. "namespace:xxx" return "xxx". TODO Evidently this
     * can be changed using attributes, which is not yet supported..
     */
    public String getName() {
        return name;
    }

    public void lock(boolean bindings) {
        locked = true;
        if (bindings) {
            frameAccess.lockBindings();
        }
    }

    public boolean isLocked() {
        return locked;
    }

    public Object get(String key) {
        return frameAccess.get(key);
    }

    public void put(String key, Object value) throws PutException {
        if (locked) {
            // if the binding exists already, can try to update it
            if (frameAccess.get(key) == null) {
                throw new PutException("cannot add bindings to a locked environment");
            }
        }
        frameAccess.put(key, value);
    }

    public void rm(String key) throws PutException {
        if (locked) {
            throw new PutException("cannot remove bindings from a locked environment");
        }
        frameAccess.rm(key);
    }

    public RStringVector ls(boolean allNames, String pattern) {
        return frameAccess.ls(allNames, pattern);
    }

    public void lockBinding(String key) {
        frameAccess.lockBinding(key);

    }

    public void unlockBinding(String key) {
        frameAccess.unlockBinding(key);

    }

<<<<<<< HEAD
    public boolean bindingIsLocked(String key) {
        return frameAccess.bindingIsLocked(key);
=======
    @SlowPath
    public void put(String key, Object value) {
        map.put(key, value);
>>>>>>> e1321b6f
    }

    @SlowPath
    public String getPrintName() {
        return new StringBuilder("<environment: ").append(getPrintNameHelper()).append('>').toString();
    }

    protected String getPrintNameHelper() {
        if (name.equals(UNNAMED)) {
            return String.format("%#x", hashCode());
        } else {
            return getName();
        }
    }

    @Override
    @SlowPath
    public String toString() {
        return getPrintName();
    }

    /**
     * Variant of {@link FrameAccess} that provides access to the actual execution frame.
     */
    private static class TruffleFrameAccess extends FrameAccess {

        private MaterializedFrame frame;

        TruffleFrameAccess(MaterializedFrame frame) {
            this.frame = frame;
        }

        @Override
        public Object get(String key) {
            FrameDescriptor fd = frame.getFrameDescriptor();
            FrameSlot slot = fd.findFrameSlot(key);
            if (slot == null) {
                return null;
            } else {
                return frame.getValue(slot);
            }
        }

        @Override
        public void put(String key, Object value) throws PutException {
            // check locking
            super.put(key, value);
            FrameDescriptor fd = frame.getFrameDescriptor();
            FrameSlot slot = fd.findFrameSlot(key);
            if (slot != null) {
                frame.setObject(slot, value);
            } else {
                // this should never happen as the caller is required to check existence first
                throw new PutException("variable '" + key + "' not found");
            }
        }

        @Override
        public void rm(String key) {
            super.rm(key);
        }

        @Override
        public RStringVector ls(boolean allNames, String pattern) {
            // TODO support pattern
            FrameDescriptor fd = frame.getFrameDescriptor();
            String[] names = fd.getIdentifiers().toArray(RRuntime.STRING_ARRAY_SENTINEL);
            int undefinedIdentifiers = 0;
            for (int i = 0; i < names.length; ++i) {
                if (frame.getValue(fd.findFrameSlot(names[i])) == null) {
                    names[i] = null;
                    ++undefinedIdentifiers;
                }
            }
            String[] definedNames = new String[names.length - undefinedIdentifiers];
            int j = 0;
            for (int i = 0; i < names.length; ++i) {
                if (names[i] != null) {
                    definedNames[j++] = names[i];
                }
            }
            if (!allNames) {
                definedNames = removeHiddenNames(definedNames);
            }
            return RDataFactory.createStringVector(definedNames, RDataFactory.COMPLETE_VECTOR);
        }

        @Override
        protected Set<String> getBindingsForLock() {
            // TODO Auto-generated method stub
            return null;
        }

    }

    /**
     * The environment for the {@code package:base} package.
     */
    private static class Base extends REnvironment implements InSearchList {

        private Base() {
            this(emptyEnv);
        }

        protected Base(REnvironment parent) {
            super(parent, "base", defaultFrameAccess);
        }

        @Override
        public void rm(String key) throws PutException {
            throw new PutException("cannot remove variables from the base environment");
        }
    }

    /**
     * The {@code namespace:base} environment.
     */
    private static final class NamespaceBase extends REnvironment {
        private NamespaceBase() {
            super(globalEnv, "base", defaultFrameAccess);
        }

        @Override
        protected String getPrintNameHelper() {
            return "namespace:" + getName();
        }

        @Override
        public void rm(String key) throws PutException {
            throw new PutException("cannot remove variables from the namespace:base environment");
        }
    }

    /**
     * The users workspace environment (so called global). The parent depends on the set of default
     * packages loaded.
     */
    public static final class Global extends REnvironment implements InSearchList {

        private Global(REnvironment parent, MaterializedFrame frame) {
            super(parent, "R_GlobalEnv", new TruffleFrameAccess(frame));
        }

    }

    /**
     * When a function is invoked a {@link Function} environment may be created in response to the R
     * {@code environment()} base package function, and it will have an associated frame.
     */
    public static final class Function extends REnvironment {

        public Function(REnvironment parent, FrameAccess frameAccess) {
            // function environments are not named
            super(parent, "", frameAccess);
        }

        /**
         * Specifically for {@code ls()}, we don't care about the parent, as the use is transient.
         */
        public static Function createLsCurrent(MaterializedFrame frame) {
            Function result = new Function(null, new TruffleFrameAccess(frame));
            return result;
        }

        public static Function create(REnvironment parent, MaterializedFrame frame) {
            Function result = new Function(parent, new TruffleFrameAccess(frame));
            return result;
        }

    }

    /**
     * Denotes an environment associated with a function definition during AST building.
     *
     * {@link FunctionDefinition} environments are created when a function is defined see
     * {@code RFunctionDefinitonNode} and {@code RTruffleVisitor}. In that situation the
     * {@code parent} is the lexically enclosing environment and there is no associated frame.
     */

    public static final class FunctionDefinition extends REnvironment {
        private FrameDescriptor descriptor;

        public FunctionDefinition(REnvironment parent) {
            // function environments are not named
            super(parent, "", new DefaultFrameAccess());
            this.descriptor = new FrameDescriptor();
        }

        public FrameDescriptor getDescriptor() {
            return descriptor;
        }

    }

    private static class NewEnvFrameAccess extends FrameAccess {
        private final Map<String, Object> map;

        NewEnvFrameAccess(int size) {
            this.map = newHashMap(size);
        }

        @SlowPath
        private static LinkedHashMap<String, Object> newHashMap(int size) {
            return size == 0 ? new LinkedHashMap<>() : new LinkedHashMap<>(size);
        }

        @Override
        public Object get(String key) {
            return map.get(key);
        }

        @Override
        public void rm(String key) {
            super.rm(key);
            map.remove(key);
        }

        @SlowPath
        @Override
        public void put(String key, Object value) throws PutException {
            super.put(key, value);
            map.put(key, value);
        }

        @Override
        public RStringVector ls(boolean allNames, String pattern) {
            String[] names = map.keySet().toArray(RRuntime.STRING_ARRAY_SENTINEL);
            if (!allNames) {
                names = removeHiddenNames(names);
            }
            return RDataFactory.createStringVector(names, RDataFactory.COMPLETE_VECTOR);
        }

        @Override
        protected Set<String> getBindingsForLock() {
            return map.keySet();
        }

    }

    /**
     * A named environment explicitly created with {@code new.env}.
     */
    public static final class NewEnv extends REnvironment {

        public NewEnv(REnvironment parent, String name, int size) {
            super(parent, name, new NewEnvFrameAccess(size));
        }
    }

    private static String[] removeHiddenNames(String[] names) {
        int hiddenCount = 0;
        for (String name : names) {
            if (name.charAt(0) == '.') {
                hiddenCount++;
            }
        }
        if (hiddenCount > 0) {
            String[] newNames = new String[names.length - hiddenCount];
            int i = 0;
            for (String name : names) {
                if (name.charAt(0) == '.') {
                    continue;
                } else {
                    newNames[i++] = name;
                }
            }
            return newNames;
        }
        return names;
    }

    /**
     * A placeholder for the package autload mechanism.
     */
    private static final class Autoload extends REnvironment implements InSearchList {
        Autoload() {
            super(baseEnv(), "", defaultFrameAccess);
        }

    }

    /**
     * The empty environment has no runtime state and so can be allocated statically. TODO Attempts
     * to assign should cause an R error, if not prevented in caller. TODO check.
     */
    private static final class Empty extends REnvironment implements InSearchList {

        private Empty() {
            super(null, "R_EmptyEnv", defaultFrameAccess);
        }

        @Override
        public void put(String key, Object value) throws PutException {
            throw new PutException("cannot assign values in the empty environment");
        }

    }

}<|MERGE_RESOLUTION|>--- conflicted
+++ resolved
@@ -235,7 +235,6 @@
         return autoloadEnv;
     }
 
-<<<<<<< HEAD
     /**
      * Invoked on startup to setup the global values.
      *
@@ -261,15 +260,6 @@
     public static String[] searchPath() {
         if (searchPath == null) {
             searchPath = new String[]{".GlobalEnv", "Autoloads", "package:base"};
-=======
-    public REnvironment(REnvironment parent, String name, int size) {
-        this.parent = parent;
-        this.name = name;
-        this.descriptor = new FrameDescriptor();
-        this.map = newHashMap(size);
-        if (!name.equals(UNNAMED)) {
-            namedEnvironmentsPut(name, this);
->>>>>>> e1321b6f
         }
         return searchPath;
     }
@@ -278,7 +268,6 @@
         return searchListEnvironments.get(name);
     }
 
-<<<<<<< HEAD
     public static REnvironment lookupBySearchName(String name) {
         if (name.equals(".GlobalEnv")) {
             return globalEnv();
@@ -289,15 +278,6 @@
         } else {
             return null;
         }
-=======
-    @SlowPath
-    private static void namedEnvironmentsPut(String name, REnvironment env) {
-        namedEnvironments.put(name, env);
-    }
-
-    public static REnvironment lookup(String name) {
-        return namedEnvironments.get(name);
->>>>>>> e1321b6f
     }
 
     // end of static members
@@ -315,7 +295,7 @@
         return parent;
     }
 
-    public void setParent(@SuppressWarnings("unused") REnvironment env) {
+    public void setParent(REnvironment env) {
         parent = env;
     }
 
@@ -373,14 +353,8 @@
 
     }
 
-<<<<<<< HEAD
     public boolean bindingIsLocked(String key) {
         return frameAccess.bindingIsLocked(key);
-=======
-    @SlowPath
-    public void put(String key, Object value) {
-        map.put(key, value);
->>>>>>> e1321b6f
     }
 
     @SlowPath
