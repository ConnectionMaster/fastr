/*
 * Copyright (c) 2015, 2019, Oracle and/or its affiliates. All rights reserved.
 * DO NOT ALTER OR REMOVE COPYRIGHT NOTICES OR THIS FILE HEADER.
 *
 * This code is free software; you can redistribute it and/or modify it
 * under the terms of the GNU General Public License version 3 only, as
 * published by the Free Software Foundation.
 *
 * This code is distributed in the hope that it will be useful, but WITHOUT
 * ANY WARRANTY; without even the implied warranty of MERCHANTABILITY or
 * FITNESS FOR A PARTICULAR PURPOSE.  See the GNU General Public License
 * version 3 for more details (a copy is included in the LICENSE file that
 * accompanied this code).
 *
 * You should have received a copy of the GNU General Public License version
 * 3 along with this work; if not, write to the Free Software Foundation,
 * Inc., 51 Franklin St, Fifth Floor, Boston, MA 02110-1301 USA.
 *
 * Please contact Oracle, 500 Oracle Parkway, Redwood Shores, CA 94065 USA
 * or visit www.oracle.com if you need additional information or have any
 * questions.
 */
package com.oracle.truffle.r.runtime.ffi;

/**
 * Interface to native (C) methods provided by the {@code stats} package that are used to implement
 * {@code .Call(C_fft)}. The implementation is split into a Java part which calls the
 * {@code fft_factor} and {@code fft_work}. functions from the GNU R C code.
 */
public final class StatsRFFI {
    private final DownCallNodeFactory downCallNodeFactory;

    public StatsRFFI(DownCallNodeFactory downCallNodeFactory) {
        this.downCallNodeFactory = downCallNodeFactory;
    }

    public static final class FactorNode extends NativeCallNode {
        private FactorNode(DownCallNodeFactory factory) {
            super(factory.createDownCallNode());
        }

        public void execute(int n, int[] pmaxf, int[] pmaxp) {
            call(NativeFunction.fft_factor, n, pmaxf, pmaxp);
        }

        public static FactorNode create() {
            return RFFIFactory.getStatsRFFI().createFactorNode();
        }
    }

    public static final class SetupWorkNode extends NativeCallNode {
        private SetupWorkNode(DownCallNodeFactory factory) {
            super(factory.createDownCallNode());
        }

        public int execute(double[] a, int nseg, int n, int nspn, int isn, double[] work, int[] iwork) {
            return (int) call(NativeFunction.fft_setup_work, a, nseg, n, nspn, isn, work, iwork);
        }

        public static SetupWorkNode create() {
            return RFFIFactory.getStatsRFFI().createSetupWorkNode();
        }
    }

    public static final class LminflNode extends NativeCallNode {
        private LminflNode(DownCallNodeFactory factory) {
            super(factory.createDownCallNode());
        }

<<<<<<< HEAD
        public void execute(double[] x, int ldx, int n, int k, int q, int docoef, double[] qraux, double[] resid, double[] hat, double[] coef, double[] sigma, double tol) {
            call(x, ldx, n, k, q, docoef, qraux, resid, hat, coef, sigma, tol);
=======
        public void execute(double[] x, int ldx, int n, int k, int docoef, double[] qraux, double[] resid, double[] hat, double[] coef, double[] sigma, double tol) {
            call(NativeFunction.lminfl, x, ldx, n, k, docoef, qraux, resid, hat, coef, sigma, tol);
>>>>>>> d8213b4e
        }

        public static LminflNode create() {
            return RFFIFactory.getStatsRFFI().createLminflNode();
        }
    }

    public FactorNode createFactorNode() {
        return new FactorNode(downCallNodeFactory);
    }

    public SetupWorkNode createSetupWorkNode() {
        return new SetupWorkNode(downCallNodeFactory);
    }

    public LminflNode createLminflNode() {
        return new LminflNode(downCallNodeFactory);
    }
}<|MERGE_RESOLUTION|>--- conflicted
+++ resolved
@@ -67,13 +67,8 @@
             super(factory.createDownCallNode());
         }
 
-<<<<<<< HEAD
         public void execute(double[] x, int ldx, int n, int k, int q, int docoef, double[] qraux, double[] resid, double[] hat, double[] coef, double[] sigma, double tol) {
-            call(x, ldx, n, k, q, docoef, qraux, resid, hat, coef, sigma, tol);
-=======
-        public void execute(double[] x, int ldx, int n, int k, int docoef, double[] qraux, double[] resid, double[] hat, double[] coef, double[] sigma, double tol) {
-            call(NativeFunction.lminfl, x, ldx, n, k, docoef, qraux, resid, hat, coef, sigma, tol);
->>>>>>> d8213b4e
+            call(NativeFunction.lminfl, x, ldx, n, k, q, docoef, qraux, resid, hat, coef, sigma, tol);
         }
 
         public static LminflNode create() {
