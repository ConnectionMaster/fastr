/*
 * Copyright (c) 2014, 2014, Oracle and/or its affiliates. All rights reserved.
 * DO NOT ALTER OR REMOVE COPYRIGHT NOTICES OR THIS FILE HEADER.
 *
 * This code is free software; you can redistribute it and/or modify it
 * under the terms of the GNU General Public License version 2 only, as
 * published by the Free Software Foundation.
 *
 * This code is distributed in the hope that it will be useful, but WITHOUT
 * ANY WARRANTY; without even the implied warranty of MERCHANTABILITY or
 * FITNESS FOR A PARTICULAR PURPOSE.  See the GNU General Public License
 * version 2 for more details (a copy is included in the LICENSE file that
 * accompanied this code).
 *
 * You should have received a copy of the GNU General Public License version
 * 2 along with this work; if not, write to the Free Software Foundation,
 * Inc., 51 Franklin St, Fifth Floor, Boston, MA 02110-1301 USA.
 *
 * Please contact Oracle, 500 Oracle Parkway, Redwood Shores, CA 94065 USA
 * or visit www.oracle.com if you need additional information or have any
 * questions.
 */
package com.oracle.truffle.r.runtime.data;

import com.oracle.truffle.api.*;
import com.oracle.truffle.api.CompilerDirectives.TruffleBoundary;
import com.oracle.truffle.api.CompilerDirectives.ValueType;
import com.oracle.truffle.api.frame.FrameInstance.FrameAccess;
import com.oracle.truffle.api.frame.*;
import com.oracle.truffle.api.source.*;
import com.oracle.truffle.api.utilities.*;
import com.oracle.truffle.r.runtime.*;
import com.oracle.truffle.r.runtime.env.*;

/**
 * Denotes an R {@code promise}.
 */
@ValueType
public class RPromise extends RLanguageRep {

    /**
     * The policy used to evaluate a promise.
     */
    public enum EvalPolicy {
        /**
         * This policy is use for arguments that are inlined (RBuiltinNode.inline) for the use in
         * builtins that are built-into FastR and thus written in Java.<br/>
         * Promises with this policy are evaluated every time they are executed inside the caller
         * (!) frame regardless of their {@link PromiseType}(!!) and return their values immediately
         * (thus are no real promises).
         */
        INLINED,

        /**
         * This promise is an actual promise! It's value won't get evaluated until it's read.<br/>
         * Promises with this policy are evaluated when forced/used the first time. Evaluation
         * happens inside the caller frame if {@link PromiseType#ARG_SUPPLIED} or inside callee
         * frame if {@link PromiseType#ARG_DEFAULT}.
         */
        PROMISED;
    }

    /**
     * Different to GNU R, FastR has no additional binding information (a "origin" where the binding
     * is coming from). This enum is meant to substitute this information.
     */
    public enum PromiseType {
        /**
         * This promise is created for an argument that has been supplied to the function call and
         * thus has to be evaluated inside the caller frame.
         */
        ARG_SUPPLIED,

        /**
         * This promise is created for an argument that was 'missing' at the function call and thus
         * contains it's default value and has to be evaluated inside the _callee_ frame.
         */
        ARG_DEFAULT,

        /**
         * This promise is not a function argument at all. (Created by 'delayedAssign', for
         * example).
         */
        NO_ARG;
    }

    private enum OptType {
        DEFAULT,
        EAGER,
        VARARG,
        PROMISED
    }

    public static final String CLOSURE_WRAPPER_NAME = new String("<promise>");

    /**
     * @see EvalPolicy
     */
    protected final EvalPolicy evalPolicy;

    /**
     * @see PromiseType
     */
    protected final PromiseType type;

    protected final OptType optType;

    /**
     * @see #getFrame()
     * @see #materialize()
     */
    protected MaterializedFrame execFrame;

    /**
     * Might not be <code>null</code>.
     */
    private final Closure closure;

    /**
     * When {@code null} the promise has not been evaluated.
     */
    protected Object value = null;

    /**
     * A flag to indicate the promise has been evaluated.
     */
    protected boolean isEvaluated = false;

    /**
     * A flag which is necessary to avoid cyclic evaluation. Manipulated by
     * {@link #setUnderEvaluation(boolean)} and can by checked via
     * {@link #isUnderEvaluation(PromiseProfile)}.
     */
    private boolean underEvaluation = false;

    /**
     * This creates a new tuple (isEvaluated=false, expr, env, closure, value=null), which may later
     * be evaluated.
     *
     * @param evalPolicy {@link EvalPolicy}
     * @param type {@link #type}
     * @param optType {@link #optType}
     * @param execFrame {@link #execFrame}
     * @param closure {@link #getClosure()}
     */
    private RPromise(EvalPolicy evalPolicy, PromiseType type, OptType optType, MaterializedFrame execFrame, Closure closure) {
        super(closure.getExpr());
        this.evalPolicy = evalPolicy;
        this.type = type;
        this.optType = optType;
        this.execFrame = execFrame;
        this.closure = closure;
    }

    /**
     * This creates a new tuple (isEvaluated=true, expr, null, null, value), which is already
     * evaluated. Meant to be called via {@link RPromiseFactory#createArgEvaluated(Object)} only!
     *
     *
     * @param evalPolicy {@link EvalPolicy}
     * @param type {@link #type}
     * @param optType {@link #optType}
     * @param expr {@link #getRep()}
     * @param value {@link #value}
     */
    private RPromise(EvalPolicy evalPolicy, PromiseType type, OptType optType, Object expr, Object value) {
        super(expr);
        this.evalPolicy = evalPolicy;
        this.type = type;
        this.optType = optType;
        this.value = value;
        this.isEvaluated = true;
        // Not needed as already evaluated:
        this.execFrame = null;
        this.closure = null;

    }

    /**
     * This creates a new tuple (isEvaluated=false, expr, null, null, value=null). Meant to be
     * called via {@link VarargPromise#VarargPromise(PromiseType, RPromise, Closure)} only!
     *
     * @param evalPolicy {@link EvalPolicy}
     * @param type {@link #type}
     * @param expr {@link #getRep()}
     */
    private RPromise(EvalPolicy evalPolicy, PromiseType type, OptType optType, Object expr) {
        super(expr);
        this.evalPolicy = evalPolicy;
        this.type = type;
        this.optType = optType;
        // Not needed as already evaluated:
        this.execFrame = null;
        this.closure = null;

    }

    /**
     * @param evalPolicy {@link EvalPolicy}
     * @param closure {@link #getClosure()}
     * @return see {@link #RPromise(EvalPolicy, PromiseType, OptType, MaterializedFrame, Closure)}
     */
    public static RPromise create(EvalPolicy evalPolicy, PromiseType type, MaterializedFrame execFrame, Closure closure) {
        assert closure != null;
        assert closure.getExpr() != null;
        return new RPromise(evalPolicy, type, OptType.DEFAULT, execFrame, closure);
    }

    /**
     * This class contains a profile of a specific promise evaluation site, i.e., a specific point
     * in the AST where promises are inspected.
     *
     * This is useful to keep the amount of code included in Truffle compilation for each promise
     * operation to a minimum.
     */
    public static final class PromiseProfile {
        private final ConditionProfile isEvaluatedProfile = ConditionProfile.createBinaryProfile();
        private final ConditionProfile underEvaluationProfile = ConditionProfile.createBinaryProfile();
        private final ConditionProfile isFrameEnvProfile = ConditionProfile.createBinaryProfile();

        private final ConditionProfile isInlinedProfile = ConditionProfile.createBinaryProfile();
        private final ConditionProfile isDefaultProfile = ConditionProfile.createBinaryProfile();
        private final ConditionProfile isFrameForEnvProfile = ConditionProfile.createBinaryProfile();
        private final ConditionProfile isEagerPromise = ConditionProfile.createBinaryProfile();

        private final ValueProfile valueProfile = ValueProfile.createClassProfile();
    }

    public boolean isInlined(PromiseProfile profile) {
        return profile.isInlinedProfile.profile(evalPolicy == EvalPolicy.INLINED);
    }

    /**
     * @return Whether this promise is of {@link #type} {@link PromiseType#ARG_DEFAULT}.
     */
    public boolean isDefault(PromiseProfile profile) {
        return profile.isDefaultProfile.profile(type == PromiseType.ARG_DEFAULT);
    }

    public boolean isNonArgument() {
        return type == PromiseType.NO_ARG;
    }

    public boolean isNullFrame(PromiseProfile profile) {
        return profile.isFrameEnvProfile.profile(execFrame == null);
    }

    public boolean isEvaluated(PromiseProfile profile) {
        return profile.isEvaluatedProfile.profile(isEvaluated);
    }

    /**
     * Evaluates this promise. If it has already been evaluated ({@link #isEvaluated()}),
     * {@link #getValue()} is returned.
     *
     * @param frame The {@link VirtualFrame} in which the evaluation of this promise is forced
     * @return The value this promise resolves to
     */
    public Object evaluate(VirtualFrame frame, PromiseProfile profile) {
        CompilerAsserts.compilationConstant(profile);
        if (isEvaluated(profile)) {
            return value;
        }

        // Check for dependency cycle
        if (isUnderEvaluation(profile)) {
            SourceSection callSrc = RArguments.getCallSourceSection(frame);
            throw RError.error(callSrc, RError.Message.PROMISE_CYCLE);
        }

        Object newValue;
        try {
            underEvaluation = true;

            newValue = generateValue(frame, profile);

            setValue(newValue, profile);
        } finally {
            underEvaluation = false;
        }
        return newValue;
    }

    /**
     * Used in case the {@link RPromise} is evaluated outside.
     *
     * @param newValue
     */
    public void setValue(Object newValue, PromiseProfile profile) {
        Object profiledValue = profile.valueProfile.profile(newValue);
        this.value = profiledValue;
        this.isEvaluated = true;

        // TODO Does this apply to other values, too?
        if (profiledValue instanceof RShareable) {
            // set NAMED = 2
            ((RShareable) profiledValue).makeShared();
        }
    }

<<<<<<< HEAD
    /**
     * This method allows subclasses to override the evaluation method easily while maintaining
     * {@link #isEvaluated()} and {@link #underEvaluation} semantics.
     *
     * @param frame The {@link VirtualFrame} of the environment the Promise is forced in
     * @param profile
     * @return The value this Promise represents
     */
    protected final Object generateValue(VirtualFrame frame, PromiseProfile profile) {
        switch (optType) {
            case DEFAULT:
                return defaultGenerateValue(frame, profile);

            case PROMISED:
            case EAGER:
                EagerPromise eager = (EagerPromise) this;
                return eager.eagerGenerateValue(frame, profile);

            case VARARG:
                VarargPromise var = (VarargPromise) this;
                return var.varargGenerateValue(profile);

            default:
                throw RInternalError.shouldNotReachHere();
        }
    }

    protected final Object defaultGenerateValue(VirtualFrame frame, PromiseProfile profile) {
        // Evaluate this promise's value!
        // Performance: We can use frame directly
        if (!isNullFrame(profile) && !isInOriginFrame(frame, profile)) {
            SourceSection callSrc = frame != null ? RArguments.getCallSourceSection(frame) : null;
            return doEvalArgument(callSrc);
        } else {
            assert isInOriginFrame(frame, profile);
            return doEvalArgument(frame.materialize());
        }
    }

    @SlowPath
=======
    @TruffleBoundary
>>>>>>> b4407f63
    protected Object doEvalArgument(SourceSection callSrc) {
        assert execFrame != null;
        return RContext.getEngine().evalPromise(this, callSrc);
    }

    @SlowPath
    protected Object doEvalArgument(MaterializedFrame frame) {
        return RContext.getEngine().evalPromise(this, frame);
    }

    /**
     * This method should be called whenever a {@link RPromise} may not be executed in it's
     * optimized versions anymore, because the assumption, that the Promise is executed in the same
     * stack it has been created in, does not hold anymore. This might be the case in the following
     * situations:
     * <ul>
     * <li>Promise leaves stack via substitute, assign or delayedAssign</li>
     * <li>Promise leaves stack via a frame that is either:
     * <ul>
     * <li>returned</li>
     * <li>super-assigned</li>
     * </ul>
     * </li>
     * <li>Promise leaves stack via a function that contains a frame (see above)</li>
     * <li>Promise leaves stack via frame or function that is passed to assign or delayedAssign</li>
     * </ul>
     *
     * @return <code>true</code> if this was deoptimized before
     */
    public boolean deoptimize() {
        // Nothing to do here; already the generic and slow RPromise
        return true;
    }

    /**
     * Guarantees, that all {@link RPromise}s in frame are {@link #deoptimize()}d and thus are safe
     * to leave it's stack-branch.
     *
     * @param frame The frame to check for {@link RPromise}s to {@link #deoptimize()}
     * @return Whether there was at least on {@link RPromise} which needed to be
     *         {@link #deoptimize()}d.
     */
    @SlowPath
    public static boolean deoptimizeFrame(MaterializedFrame frame) {
        boolean deoptOne = false;
        for (FrameSlot slot : frame.getFrameDescriptor().getSlots()) {
            // We're only interested in RPromises
            if (slot.getKind() != FrameSlotKind.Object) {
                continue;
            }

            // Try to read it...
            try {
                Object value = frame.getObject(slot);

                // If it's a promise, deoptimize it!
                if (value instanceof RPromise) {
                    deoptOne |= ((RPromise) value).deoptimize();
                }
            } catch (FrameSlotTypeException err) {
                // Should not happen after former check on FrameSlotKind!
                throw RInternalError.shouldNotReachHere();
            }
        }
        return deoptOne;
    }

    /**
     * Materializes {@link #execFrame}. After execution, it is guaranteed to be != <code>null</code>
     *
     * @return Whether it was materialized before
     * @see #execFrame
     * @see #getFrame()
     */
    public boolean materialize() {
        return true;
    }

    /**
     * @param obj
     * @param profile
     * @return If obj is a {@link RPromise}, it is evaluated and its result returned
     */
    public static Object checkEvaluate(VirtualFrame frame, Object obj, PromiseProfile profile) {
        if (obj instanceof RPromise) {
            return ((RPromise) obj).evaluate(frame, profile);
        }
        return obj;
    }

    /**
     * @param frame
     * @param profile
     * @return Whether the given {@link RPromise} is in its origin context and thus can be resolved
     *         directly inside the AST.
     */
    public boolean isInOriginFrame(VirtualFrame frame, PromiseProfile profile) {
        if (isInlined(profile)) {
            return true;
        }

        if (isDefault(profile) && isNullFrame(profile)) {
            return true;
        }

        if (frame == null) {
            return false;
        }
        return profile.isFrameForEnvProfile.profile(frame == execFrame);
    }

    /**
     * @return The representation of expression (a RNode). May contain <code>null</code> if no expr
     *         is provided!
     */
    @Override
    public Object getRep() {
        return super.getRep();
    }

    /**
     * @return {@link #closure}
     */
    public Closure getClosure() {
        return closure;
    }

    /**
     * @return {@link #execFrame}. This might be <code>null</code> if
     *         {@link #isEagerPromise(PromiseProfile)} == <code>true</code>!!! Materialize with
     *         {@link #materialize()}.
     *
     * @see #materialize()
     * @see #execFrame
     */
    public MaterializedFrame getFrame() {
        return execFrame;
    }

    /**
     * @return The raw {@link #value}.
     */
    public Object getValue() {
        assert isEvaluated;
        return value;
    }

    /**
     * Returns {@code true} if this promise has been evaluated?
     */
    public boolean isEvaluated() {
        return isEvaluated;
    }

    /**
     * @return Whether this is a eagerly evaluated Promise
     */
    public boolean isEagerPromise(PromiseProfile profile) {
        return profile.isEagerPromise.profile(false);
    }

    /**
     * Used to manipulate {@link #underEvaluation}.
     *
     * @param underEvaluation The new value to set
     */
    public void setUnderEvaluation(boolean underEvaluation) {
        this.underEvaluation = underEvaluation;
    }

    /**
     * @return The state of the {@link #underEvaluation} flag.
     */
    public boolean isUnderEvaluation(PromiseProfile profile) {
        return profile.underEvaluationProfile.profile(underEvaluation);
    }

    @Override
    @TruffleBoundary
    public String toString() {
        return "[" + evalPolicy + ", " + type + ", " + execFrame + ", expr=" + getRep() + ", " + value + ", " + isEvaluated + "]";
    }

    // TODO @ValueType annotation necessary here?
    private static class EagerPromise extends RPromise {
        protected final Object eagerValue;

        private final Assumption assumption;
        private final int frameId;
        private final EagerFeedback feedback;

        /**
         * Set to <code>true</code> by {@link #deoptimize()}. If this is true, the
         * {@link RPromise#execFrame} is guaranteed to be set.
         */
        private boolean deoptimized = false;

        private EagerPromise(PromiseType type, OptType optType, Closure closure, Object eagerValue, Assumption assumption, int nFrameId, EagerFeedback feedback) {
            super(EvalPolicy.PROMISED, type, optType, (MaterializedFrame) null, closure);
            assert type != PromiseType.NO_ARG;
            this.eagerValue = eagerValue;
            this.assumption = assumption;
            this.frameId = nFrameId;
            this.feedback = feedback;
        }

        protected Object eagerGenerateValue(VirtualFrame frame, PromiseProfile profile) {
            if (deoptimized) {
                // execFrame already materialized, feedback already given. Now we're a
                // plain'n'simple RPromise
                return super.defaultGenerateValue(frame, profile);
            } else if (assumption.isValid()) {
                feedback.onSuccess();

                return genEagerValue(frame, profile);
            } else {
                feedback.onFailure();

                // Fallback: eager evaluation failed, now take the slow path
                materialize();

                // Call
                return super.defaultGenerateValue(frame, profile);
            }
        }

        private Object genEagerValue(VirtualFrame frame, PromiseProfile profile) {
            switch (optType) {
                case EAGER:
                    return eagerGenEagerValue(frame, profile);

                case PROMISED:
                    PromisedPromise p = (PromisedPromise) this;
                    return p.promisedGenEagerValue(profile);

                default:
                    throw RInternalError.shouldNotReachHere();
            }
        }

        @SuppressWarnings("unused")
        protected Object eagerGenEagerValue(VirtualFrame frame, PromiseProfile profile) {
            return eagerValue;
        }

        @Override
        public boolean deoptimize() {
            if (!deoptimized) {
                deoptimized = true;
                feedback.onFailure();
                materialize();
                return false;
            }
            return true;
        }

        @Override
        public boolean materialize() {
            if (execFrame == null) {
                this.execFrame = (MaterializedFrame) Utils.getStackFrame(FrameAccess.MATERIALIZE, frameId);
                return false;
            }
            return true;
        }

        @Override
        public boolean isEagerPromise(PromiseProfile profile) {
            return profile.isEagerPromise.profile(true);
        }
    }

    /**
     * A {@link RPromise} implementation that knows that it holds a Promise itself (that it has to
     * respect by evaluating it on {@link #evaluate(VirtualFrame, PromiseProfile)}).
     */
    private static final class VarargPromise extends RPromise {
        private final RPromise vararg;

        private VarargPromise(PromiseType type, RPromise vararg, Closure exprClosure) {
            super(EvalPolicy.PROMISED, type, OptType.VARARG, exprClosure.getExpr());
            this.vararg = vararg;
        }

        @SlowPath
        protected Object varargGenerateValue(PromiseProfile profile) {
            return vararg.evaluate((VirtualFrame) null, profile);
        }

        @Override
        public boolean isEagerPromise(PromiseProfile profile) {
            return profile.isEagerPromise.profile(true);
        }
    }

    /**
     * TODO Gero comment!
     */
    private static final class PromisedPromise extends EagerPromise {

        public PromisedPromise(PromiseType type, Closure closure, RPromise eagerValue, Assumption assumption, int nFrameId, EagerFeedback feedback) {
            super(type, OptType.PROMISED, closure, eagerValue, assumption, nFrameId, feedback);
        }

        @SlowPath
        protected Object promisedGenEagerValue(PromiseProfile profile) {
            RPromise promisedPromise = (RPromise) eagerValue;
            return promisedPromise.evaluate((VirtualFrame) null, profile);
        }

        @Override
        public boolean isEagerPromise(PromiseProfile profile) {
            return profile.isEagerPromise.profile(true);
        }
    }

    public interface EagerFeedback {
        void onSuccess();

        void onFailure();
    }

    /**
     * A factory which produces instances of {@link RPromise}.
     *
     * @see RPromiseFactory#createPromise(MaterializedFrame)
     * @see RPromiseFactory#createPromiseDefault()
     * @see RPromiseFactory#createArgEvaluated(Object)
     */
    public static final class RPromiseFactory {
        private final Closure exprClosure;
        private final Closure defaultClosure;
        private final EvalPolicy evalPolicy;
        private final PromiseType type;

        public static RPromiseFactory create(PromiseType type, Closure rep, Closure defaultExpr) {
            return new RPromiseFactory(EvalPolicy.PROMISED, type, rep, defaultExpr);
        }

        /**
         * Create the promise with a representation that allows evaluation later in the "current"
         * frame. The frame may need to be set if the promise is passed as an argument to another
         * function.
         */
        public static RPromiseFactory create(EvalPolicy evalPolicy, PromiseType type, Closure suppliedClosure, Closure defaultClosure) {
            return new RPromiseFactory(evalPolicy, type, suppliedClosure, defaultClosure);
        }

        private RPromiseFactory(EvalPolicy evalPolicy, PromiseType type, Closure suppliedClosure, Closure defaultClosure) {
            this.evalPolicy = evalPolicy;
            this.type = type;
            this.exprClosure = suppliedClosure;
            this.defaultClosure = defaultClosure;
        }

        /**
         * @return A {@link RPromise} from the given parameters
         */
        public RPromise createPromise(MaterializedFrame frame) {
            return RPromise.create(evalPolicy, type, frame, exprClosure);
        }

        /**
         * Uses this {@link RPromiseFactory} to not create a {@link RPromise} of type
         * {@link PromiseType#ARG_SUPPLIED}, but one of type {@link PromiseType#ARG_DEFAULT}
         * instead!
         *
         * @return A {@link RPromise} with {@link PromiseType#ARG_DEFAULT} and no
         *         {@link REnvironment} set!
         */
        public RPromise createPromiseDefault() {
            assert type == PromiseType.ARG_SUPPLIED;
            return RPromise.create(evalPolicy, PromiseType.ARG_DEFAULT, null, defaultClosure);
        }

        /**
         * @param argumentValue The already evaluated value of the argument.
         *            <code>RMissing.instance</code> denotes 'argument not supplied', aka.
         *            'missing'.
         * @return A {@link RPromise} whose argument has already been evaluated
         */
        public RPromise createArgEvaluated(Object argumentValue) {
            return new RPromise(evalPolicy, type, OptType.DEFAULT, exprClosure.getExpr(), argumentValue);
        }

        /**
         * @param eagerValue The eagerly evaluated value
         * @param assumption The {@link Assumption} that eagerValue is still valid
         * @param feedback The {@link EagerFeedback} to notify whether the {@link Assumption} hold
         *            until evaluation
         * @return An {@link EagerPromise}
         */
        public RPromise createEagerSuppliedPromise(Object eagerValue, Assumption assumption, int nFrameId, EagerFeedback feedback) {
            return new EagerPromise(type, OptType.EAGER, exprClosure, eagerValue, assumption, nFrameId, feedback);
        }

        public RPromise createPromisedPromise(RPromise promisedPromise, Assumption assumption, int nFrameId, EagerFeedback feedback) {
            return new PromisedPromise(type, exprClosure, promisedPromise, assumption, nFrameId, feedback);
        }

        /**
         * @param feedback The {@link EagerFeedback} to notify whether the {@link Assumption} hold
         *            until evaluation
         * @return An {@link EagerPromise} (which needs to be fully fixed after the call!)
         */
        public RPromise createEagerDefaultPromise(int nFrameId, EagerFeedback feedback) {
            // TODO Does this work??
            return new EagerPromise(type, OptType.EAGER, defaultClosure, (Object) null, (Assumption) null, nFrameId, feedback);
        }

        public RPromise createVarargPromise(RPromise promisedVararg) {
            return new VarargPromise(type, promisedVararg, exprClosure);
        }

        public Object getExpr() {
            if (exprClosure == null) {
                return null;
            }
            return exprClosure.getExpr();
        }

        public Object getDefaultExpr() {
            if (defaultClosure == null) {
                return null;
            }
            return defaultClosure.getExpr();
        }

        public EvalPolicy getEvalPolicy() {
            return evalPolicy;
        }

        public PromiseType getType() {
            return type;
        }
    }

    public static final class Closure {
        private RootCallTarget callTarget;
        private final Object expr;

        private Closure(Object expr) {
            this.expr = expr;
        }

        public static Closure create(Object expr) {
            return new Closure(expr);
        }

        public RootCallTarget getCallTarget() {
            if (callTarget == null) {
                // Create lazily, as it is not needed at all for INLINED promises!
                callTarget = generateCallTarget(expr);
            }
            return callTarget;
        }

        @TruffleBoundary
        private static RootCallTarget generateCallTarget(Object expr) {
            return RContext.getEngine().makeCallTarget(expr, CLOSURE_WRAPPER_NAME);
        }

        public Object getExpr() {
            return expr;
        }
    }
}<|MERGE_RESOLUTION|>--- conflicted
+++ resolved
@@ -298,7 +298,6 @@
         }
     }
 
-<<<<<<< HEAD
     /**
      * This method allows subclasses to override the evaluation method easily while maintaining
      * {@link #isEvaluated()} and {@link #underEvaluation} semantics.
@@ -338,16 +337,13 @@
         }
     }
 
-    @SlowPath
-=======
     @TruffleBoundary
->>>>>>> b4407f63
     protected Object doEvalArgument(SourceSection callSrc) {
         assert execFrame != null;
         return RContext.getEngine().evalPromise(this, callSrc);
     }
 
-    @SlowPath
+    @TruffleBoundary
     protected Object doEvalArgument(MaterializedFrame frame) {
         return RContext.getEngine().evalPromise(this, frame);
     }
@@ -384,7 +380,7 @@
      * @return Whether there was at least on {@link RPromise} which needed to be
      *         {@link #deoptimize()}d.
      */
-    @SlowPath
+    @TruffleBoundary
     public static boolean deoptimizeFrame(MaterializedFrame frame) {
         boolean deoptOne = false;
         for (FrameSlot slot : frame.getFrameDescriptor().getSlots()) {
@@ -625,7 +621,7 @@
             this.vararg = vararg;
         }
 
-        @SlowPath
+        @TruffleBoundary
         protected Object varargGenerateValue(PromiseProfile profile) {
             return vararg.evaluate((VirtualFrame) null, profile);
         }
@@ -645,7 +641,7 @@
             super(type, OptType.PROMISED, closure, eagerValue, assumption, nFrameId, feedback);
         }
 
-        @SlowPath
+        @TruffleBoundary
         protected Object promisedGenEagerValue(PromiseProfile profile) {
             RPromise promisedPromise = (RPromise) eagerValue;
             return promisedPromise.evaluate((VirtualFrame) null, profile);
