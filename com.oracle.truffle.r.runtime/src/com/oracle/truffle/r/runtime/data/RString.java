/*
 * Copyright (c) 2013, 2016, Oracle and/or its affiliates. All rights reserved.
 * DO NOT ALTER OR REMOVE COPYRIGHT NOTICES OR THIS FILE HEADER.
 *
 * This code is free software; you can redistribute it and/or modify it
 * under the terms of the GNU General Public License version 2 only, as
 * published by the Free Software Foundation.
 *
 * This code is distributed in the hope that it will be useful, but WITHOUT
 * ANY WARRANTY; without even the implied warranty of MERCHANTABILITY or
 * FITNESS FOR A PARTICULAR PURPOSE.  See the GNU General Public License
 * version 2 for more details (a copy is included in the LICENSE file that
 * accompanied this code).
 *
 * You should have received a copy of the GNU General Public License version
 * 2 along with this work; if not, write to the Free Software Foundation,
 * Inc., 51 Franklin St, Fifth Floor, Boston, MA 02110-1301 USA.
 *
 * Please contact Oracle, 500 Oracle Parkway, Redwood Shores, CA 94065 USA
 * or visit www.oracle.com if you need additional information or have any
 * questions.
 */
package com.oracle.truffle.r.runtime.data;

import com.oracle.truffle.api.CompilerDirectives.TruffleBoundary;
import com.oracle.truffle.api.CompilerDirectives.ValueType;
import com.oracle.truffle.api.profiles.ConditionProfile;
import com.oracle.truffle.r.runtime.RRuntime;
import com.oracle.truffle.r.runtime.RType;
import com.oracle.truffle.r.runtime.data.closures.RClosures;
import com.oracle.truffle.r.runtime.data.model.RAbstractStringVector;
import com.oracle.truffle.r.runtime.data.model.RAbstractVector;

@ValueType
public final class RString extends RScalarVector implements RAbstractStringVector {

    private final String value;

    private RString(String value) {
        this.value = value;
    }

    public static RString valueOf(String s) {
        return new RString(s);
    }

    public String getValue() {
        return value;
    }

    @Override
    public RAbstractVector castSafe(RType type, ConditionProfile isNAProfile) {
        switch (type) {
            case Character:
                return this;
            case List:
                return RClosures.createAbstractVectorToListVector(this);
            default:
                return null;
        }
    }

    @Override
    public String toString() {
        return value;
    }

    @Override
    public String getDataAt(int index) {
        assert index == 0;
        return value;
    }

    @Override
    public RStringVector materialize() {
        RStringVector result = RDataFactory.createStringVector(new String[]{getValue()}, isComplete());
<<<<<<< HEAD
        MemoryTracer.reportCopying(this, result);
=======
        MemoryCopyTracer.reportCopying(this, result);
>>>>>>> bd84f9ec
        return result;
    }

    @Override
    public boolean isNA() {
        return RRuntime.isNA(value);
    }

    /*
     * Not built for the fast path. Use appropiate nodes instead.
     */
    @TruffleBoundary
    public static String assumeSingleString(Object value) {
        if (value instanceof String) {
            return (String) value;
        } else if (value instanceof RAbstractStringVector) {
            return ((RAbstractStringVector) value).getDataAt(0);
        } else {
            throw new AssertionError();
        }
    }
}<|MERGE_RESOLUTION|>--- conflicted
+++ resolved
@@ -74,11 +74,7 @@
     @Override
     public RStringVector materialize() {
         RStringVector result = RDataFactory.createStringVector(new String[]{getValue()}, isComplete());
-<<<<<<< HEAD
-        MemoryTracer.reportCopying(this, result);
-=======
         MemoryCopyTracer.reportCopying(this, result);
->>>>>>> bd84f9ec
         return result;
     }
 
