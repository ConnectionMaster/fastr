--- conflicted
+++ resolved
@@ -108,21 +108,12 @@
     and do nothing.
     '''
     if 'PKG_LDFLAGS_OVERRIDE' in os.environ:
-<<<<<<< HEAD
         parts = os.environ['PKG_LDFLAGS_OVERRIDE'].split(' ')
         ext = 'dylib' if platform.system() == 'Darwin' else 'so'
         lib_prefix = 'lib' + args[0] + '.'
         ver_env_key = 'FASTR_LIB' + args[0].upper() + '_VER'
         if ver_env_key in os.environ:
             lib_prefix += os.environ[ver_env_key] + '.'
-=======
-        partsVar = os.environ['PKG_LDFLAGS_OVERRIDE']
-        if 'PKG_LDFLAGS_GCC' in os.environ:
-            partsVar += ' ' + os.environ['PKG_LDFLAGS_GCC']
-        parts = partsVar.split(' ')
-        ext = 'dylib' if platform.system() == 'Darwin' else 'so'
-        lib_prefix = 'lib' + args[0] + '.'
->>>>>>> 8aa10b52
         plain_libpath_base = lib_prefix + ext
         ver_env_key = 'FASTR_LIB' + args[0].upper() + '_VER'
         if ver_env_key in os.environ:
