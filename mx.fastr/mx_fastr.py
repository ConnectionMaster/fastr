#
# Copyright (c) 2013, 2019, Oracle and/or its affiliates. All rights reserved.
# DO NOT ALTER OR REMOVE COPYRIGHT NOTICES OR THIS FILE HEADER.
#
# This code is free software; you can redistribute it and/or modify it
# under the terms of the GNU General Public License version 3 only, as
# published by the Free Software Foundation.
#
# This code is distributed in the hope that it will be useful, but WITHOUT
# ANY WARRANTY; without even the implied warranty of MERCHANTABILITY or
# FITNESS FOR A PARTICULAR PURPOSE.  See the GNU General Public License
# version 3 for more details (a copy is included in the LICENSE file that
# accompanied this code).
#
# You should have received a copy of the GNU General Public License version
# 3 along with this work; if not, write to the Free Software Foundation,
# Inc., 51 Franklin St, Fifth Floor, Boston, MA 02110-1301 USA.
#
# Please contact Oracle, 500 Oracle Parkway, Redwood Shores, CA 94065 USA
# or visit www.oracle.com if you need additional information or have any
# questions.
#
import platform, subprocess, sys, shlex
from os.path import join, sep
from argparse import ArgumentParser
import mx
import mx_gate
import mx_fastr_dists
from mx_fastr_dists import FastRReleaseProject #pylint: disable=unused-import
import mx_copylib
import mx_fastr_edinclude
import mx_unittest

import os
import shutil

'''
This is the launchpad for all the functions available for building/running/testing/analyzing
FastR. FastR can run with or without the Graal compiler enabled. As a convenience if the
compiler suite is detected then the use of the Graal compiler is enabled without any
additional command line options being required to the mx command, i.e. it is as if --jdk jvmci
was passed as an mx global option.
'''

_fastr_suite = mx.suite('fastr')

_command_class_dict = {'r': ["com.oracle.truffle.r.launcher.RMain", "R"],
                       'rscript': ["com.oracle.truffle.r.launcher.RMain", "Rscript"],
                        'rrepl': ["com.oracle.truffle.tools.debug.shell.client.SimpleREPLClient"],
                        'rembed': ["com.oracle.truffle.r.engine.shell.REmbedded"],
                    }


# benchmarking support
def r_path():
    return join(_fastr_suite.dir, 'bin', 'R')

def r_version():
    # Could figure this out dynamically?
    return 'R-3.6.1'

def get_default_jdk():
    if mx.suite("compiler", fatalIfMissing=False):
        tag = 'jvmci'
    else:
        tag = None
    return mx.get_jdk(tag=tag)

def do_run_r(args, command, extraVmArgs=None, jdk=None, **kwargs):
    '''
    This is the basic function that runs a FastR process, where args have already been parsed.
    Args:
      args: a list of command arguments
      command: e.g. 'R', implicitly defines the entry class (can be None for AOT)
      extraVmArgs: additional vm arguments
      jdk: jdk (an mx.JDKConfig instance) to use
      **kwargs other keyword args understood by run_java
      nonZeroIsFatal: whether to terminate the execution run fails
      out,err possible redirects to collect output

    By default a non-zero return code will cause an mx.abort, unless nonZeroIsFatal=False
    The assumption is that the VM is already built and available.
    '''
    env = kwargs['env'] if 'env' in kwargs else os.environ

    setREnvironment(env)
    if not jdk:
        jdk = get_default_jdk()

    dists = ['FASTR']
    if mx.suite("sulong", fatalIfMissing=False):
        dists.append('SULONG')

    vmArgs = mx.get_runtime_jvm_args(dists, jdk=jdk)

    vmArgs += set_graal_options()
    vmArgs += _sulong_options()
    args = _sulong_args() + args

    if not "FASTR_NO_ASSERTS" in os.environ and (extraVmArgs is None or not '-da' in extraVmArgs):
        # unless explicitly disabled we enable assertion checking
        vmArgs += ['-ea', '-esa']

    if extraVmArgs:
        vmArgs += extraVmArgs

    vmArgs = _sanitize_vmArgs(jdk, vmArgs)
    if command:
        vmArgs.extend(_command_class_dict[command.lower()])
    return mx.run_java(vmArgs + args, jdk=jdk, **kwargs)

def run_grid_server(args, **kwargs):
    vmArgs = mx.get_runtime_jvm_args(['GRID_DEVICE_REMOTE_SERVER'], jdk=get_default_jdk())
    vmArgs.append('com.oracle.truffle.r.library.fastrGrid.device.remote.server.RemoteDeviceServer')
    return mx.run_java(vmArgs + args, jdk=get_default_jdk(), **kwargs)

def r_classpath(args):
<<<<<<< HEAD
    print mx.classpath('FASTR', jdk=mx.get_jdk()) + ":" + mx.classpath('SULONG', jdk=mx.get_jdk())
=======
    print(mx.classpath('FASTR', jdk=mx.get_jdk()))  # pylint: disable=superfluous-parens
>>>>>>> 8aa10b52

def _sanitize_vmArgs(jdk, vmArgs):
    '''
    jdk dependent analysis of vmArgs to remove those that are not appropriate for the
    chosen jdk. It is easier to allow clients to set anything they want and filter them
    out here.
    '''
    jvmci_jdk = jdk.tag is not None and 'jvmci' in jdk.tag
    jvmci_disabled = '-XX:-EnableJVMCI' in vmArgs

    xargs = []
    i = 0
    while i < len(vmArgs):
        vmArg = vmArgs[i]
        if vmArg != '-XX:-EnableJVMCI':
            if vmArg.startswith("-") and '-Dgraal' in vmArg or 'JVMCI' in vmArg:
                if not jvmci_jdk or jvmci_disabled:
                    i = i + 1
                    continue
        xargs.append(vmArg)
        i = i + 1
    return xargs

def set_graal_options():
    '''
    If Graal is enabled, set some options specific to FastR
    '''
    if mx.suite("compiler", fatalIfMissing=False):
        result = ['-Dgraal.InliningDepthError=500', '-Dgraal.EscapeAnalysisIterations=3', '-XX:JVMCINMethodSizeLimit=1000000']
        return result
    else:
        return []

def _sulong_args():
    mx_sulong = mx.suite("sulong", fatalIfMissing=False)
    if mx_sulong:
        return ['--experimental-options']
    else:
        return []

def _sulong_options():
    mx_sulong = mx.suite("sulong", fatalIfMissing=False)
    if mx_sulong:
        return ['-Dpolyglot.llvm.libraryPath=' + mx_sulong.dir + '/mxbuild/sulong-libs']
    else:
        return []

def _get_ldpaths(env, lib_env_name):
    ldpaths = os.path.join(env['R_HOME'], 'etc', 'ldpaths')
    command = ['bash', '-c', 'source ' + ldpaths + ' && env']

    try:
        proc = subprocess.Popen(command, stdout=subprocess.PIPE, universal_newlines=True)
        for line in proc.stdout:
            (key, _, value) = line.partition("=")
            if key == lib_env_name:
                return value.rstrip()
        # error if not found
        mx.abort('etc/ldpaths does not define ' + lib_env_name)
    except subprocess.CalledProcessError:
        mx.abort('error retrieving etc/ldpaths')

def setREnvironment(env=None):
    '''
    If R is run via mx, then the library path will not be set, whereas if it is
    run from 'bin/R' it will be, via etc/ldpaths.
    On Mac OS X El Capitan and beyond, this is moot as the variable is not
    passed down. It is TBD if we can avoid this on Linux.
    '''
    if not env:
        env = os.environ
    # This may have been set by a higher power
    if not 'R_HOME' in env:
        env['R_HOME'] = _fastr_suite.dir

    # Make sure that native code formats numbers consistently
    env['LC_NUMERIC'] = 'C'

    osname = platform.system()
    if osname != 'Darwin':
        lib_env = 'LD_LIBRARY_PATH'

        if lib_env in env:
            lib_value = env[lib_env]
        else:
            lib_value = _get_ldpaths(env, lib_env)

        env[lib_env] = lib_value

def setUnitTestEnvironment(args):
    env = os.environ
    rOptions = []
    for arg in args:
        if arg.startswith("--R."):
            ss = arg.split("=")
            env['FASTR_OPTION_' + ss[0][4:]] = ss[1]
            rOptions.append(arg)
    for rOption in rOptions:
        args.remove(rOption)

def run_r(args, command, parser=None, extraVmArgs=None, jdk=None, **kwargs):
    '''
    Common function for running either R, Rscript (or rrepl).
    args are a list of strings that came after 'command' on the command line
    '''
    parser = parser if parser is not None else ArgumentParser(prog='mx ' + command)
    parser.add_argument('--J', dest='extraVmArgsList', action='append', help='extra Java VM arguments', metavar='@<args>')
    parser.add_argument('--jdk', action='store', help='jdk to use')
    ns, rargs = parser.parse_known_args(args)

    if ns.extraVmArgsList:
        j_extraVmArgsList = split_j_args(ns.extraVmArgsList)
        if extraVmArgs is None:
            extraVmArgs = []
        extraVmArgs += j_extraVmArgsList

    if not jdk and ns.jdk:
        jdk = mx.get_jdk(tag=ns.jdk)

    # special cases normally handled in shell script startup
    if command == 'r' and len(rargs) > 0:
        if rargs[0] == 'RHOME':
            print(_fastr_suite.dir)  # pylint: disable=superfluous-parens
            sys.exit(0)
        elif rargs[0] == 'CMD':
            print('CMD not implemented via mx, use: bin/R CMD ...')  # pylint: disable=superfluous-parens
            sys.exit(1)

    return do_run_r(rargs, command, extraVmArgs=extraVmArgs, jdk=jdk, **kwargs)

def split_j_args(extraVmArgsList):
    extraVmArgs = []
    if extraVmArgsList:
        for e in extraVmArgsList:
            extraVmArgs += [x for x in shlex.split(e.lstrip('@'))]
    return extraVmArgs

def rshell(args):
    '''run R shell'''
    return run_r(args, 'r')

def rscript(args, parser=None, **kwargs):
    '''run Rscript'''
    return run_r(args, 'rscript', parser=parser, **kwargs)

def rrepl(args, nonZeroIsFatal=True, extraVmArgs=None):
    '''run R repl'''
    run_r(args, 'rrepl')

def rembed(args, nonZeroIsFatal=True, extraVmArgs=None):
    '''
    Runs pure Java program that simulates the embedding scenario doing the same up-calls as embedded would call.
    '''
    run_r(args, 'rembed')

def rembedtest(args, nonZeroIsFatal=False, extraVmArgs=None):
    '''
    Runs simple R embedding API tests located in com.oracle.truffle.r.test.native/embedded.
    The tests should be compiled by mx build before they can be run.
    Each test (native application) is run and its output compared to the expected output
    file located next to the source file.
    '''
    env = os.environ.copy()
    env['R_HOME'] = _fastr_suite.dir
    so_suffix = '.dylib' if platform.system().lower() == 'darwin' else '.so'
    env['NFI_LIB'] = join(mx.distribution('TRUFFLE_NFI_NATIVE').get_output(), 'bin', 'libtrufflenfi' + so_suffix)
    tests_script = join(_fastr_suite.dir, 'com.oracle.truffle.r.test.native/embedded/test.sh')
    return mx.run([tests_script], env=env, nonZeroIsFatal=nonZeroIsFatal)

def _fastr_gate_runner(args, tasks):
    '''
    The specific additional gates tasks provided by FastR:
    1. Copyright check
    2. Check that ExpectedTestOutput file is in sync with unit tests
    3. Unit tests
    '''
    # FastR has custom copyright check
    with mx_gate.Task('Copyright check', tasks) as t:
        if t:
            if mx.checkcopyrights(['--primary']) != 0:
                t.abort('copyright errors')

    # check that the expected test output file is up to date
    with mx_gate.Task('UnitTests: ExpectedTestOutput file check', tasks) as t:
        if t:
            mx_unittest.unittest(['-Dfastr.test.gen.expected=' + _test_srcdir(), '-Dfastr.test.check.expected'] + _gate_unit_tests())

    with mx_gate.Task('UnitTests: no specials', tasks) as t:
        if t:
            mx_unittest.unittest(['-Dfastr.test.options.R.UseSpecials=false'] + _gate_noapps_unit_tests())

    with mx_gate.Task('UnitTests: with specials', tasks) as t:
        if t:
            mx_unittest.unittest(_gate_noapps_unit_tests())

    with mx_gate.Task('UnitTests: apps', tasks) as t:
        if t:
            mx_unittest.unittest(_apps_unit_tests())

    with mx_gate.Task('Rembedded', tasks) as t:
        if t:
            if rembedtest([]) != 0:
                t.abort("Rembedded tests failed")

mx_gate.add_gate_runner(_fastr_suite, _fastr_gate_runner)

def rgate(args):
    '''
    Run 'mx.gate' with given args (used in CI system).
    N.B. This will fail if run without certain exclusions; use the local
    'gate' command for that.
    '''
    mx_gate.gate(args)

def _unittest_config_participant(config):
    vmArgs, mainClass, mainClassArgs = config
    # need to pass location of FASTR_UNIT_TESTS_NATIVE
    d = mx.distribution('FASTR_UNIT_TESTS_NATIVE')
    vmArgs = ['-Dfastr.test.native=' + d.path] + vmArgs
    return (vmArgs, mainClass, mainClassArgs)

def ut_simple(args):
    setUnitTestEnvironment(args)
    return mx_unittest.unittest(args + _simple_unit_tests())

def ut_noapps(args):
    setUnitTestEnvironment(args)
    return mx_unittest.unittest(args + _gate_noapps_unit_tests())

def ut_default(args):
    setUnitTestEnvironment(args)
    return mx_unittest.unittest(args + _all_unit_tests())

def ut_gate(args):
    setUnitTestEnvironment(args)
    return mx_unittest.unittest(args + _gate_unit_tests())

def ut_gen(args):
    setUnitTestEnvironment(args)
    return mx_unittest.unittest(args + _all_generated_unit_tests())

def ut(args):
    setUnitTestEnvironment(args)
    return mx_unittest.unittest(args)

def _test_package():
    return 'com.oracle.truffle.r.test'

def _test_subpackage(name):
    return '.'.join((_test_package(), name))

def _simple_generated_unit_tests():
    return list(map(_test_subpackage, ['engine.shell', 'engine.interop', 'library.base', 'library.grid', 'library.fastrGrid', 'library.methods', 'library.parallel', 'library.stats', 'library.tools', 'library.utils', 'library.fastr', 'builtins', 'functions', 'parser', 'rffi', 'rng', 'runtime.data', 'S4']))  # pylint: disable=line-too-long

def _simple_unit_tests():
    # com.oracle.truffle.tck.tests - truffle language inter-operability tck in com.oracle.truffle.r.test.tck/
    # com.oracle.truffle.r.test.tck - other tck tests in com.oracle.truffle.r.test/ e.g. FastRDebugTest
    # return _simple_generated_unit_tests() + ['com.oracle.truffle.r.nodes.castsTests', 'com.oracle.truffle.tck.tests', 'com.oracle.truffle.r.test.tck']
    return _simple_generated_unit_tests() + ['com.oracle.truffle.tck.tests', 'com.oracle.truffle.r.test.tck']

def _nodes_unit_tests():
    return ['com.oracle.truffle.r.nodes.test', 'com.oracle.truffle.r.nodes.access.vector']

def _apps_unit_tests():
    return [_test_subpackage('apps')]

def _gate_noapps_unit_tests():
    return _simple_unit_tests() + _nodes_unit_tests()

def _gate_unit_tests():
    return _gate_noapps_unit_tests() +  _apps_unit_tests()

def _all_unit_tests():
    return _gate_unit_tests()

def _all_generated_unit_tests():
    return _simple_generated_unit_tests()

def _test_srcdir():
    tp = 'com.oracle.truffle.r.test'
    return join(mx.project(tp).dir, 'src', tp.replace('.', sep))

def testgen(args):
    '''generate the expected output for unit tests'''
    # check we are in the home directory
    if os.getcwd() != _fastr_suite.dir:
        mx.abort('must run rtestgen from FastR home directory')

    def need_version_check():
        vardef = 'FASTR_TESTGEN_GNUR' in os.environ
        varval = os.environ['FASTR_TESTGEN_GNUR'] if vardef else None
        version_check = vardef and varval != 'internal'
        if version_check:
            rpath = join(varval, 'bin', 'R')
        else:
            rpath = None
        return version_check, rpath

    version_check, rpath = need_version_check()
    if version_check:
        # check the version of GnuR against FastR
        try:
            fastr_version = subprocess.check_output([mx.get_jdk().java, mx.get_runtime_jvm_args('com.oracle.truffle.r.runtime'), 'com.oracle.truffle.r.runtime.RVersionNumber'])
            gnur_version = subprocess.check_output([rpath, '--version'])
            if not gnur_version.startswith(fastr_version):
                mx.abort('R version is incompatible with FastR, please update to ' + fastr_version)
        except subprocess.CalledProcessError:
            mx.abort('RVersionNumber.main failed')

    tests = _all_generated_unit_tests()
    # now just invoke unittst with the appropriate options
    mx.log("generating expected output for packages: ")
    for pkg in tests:
        mx.log("    " + str(pkg))
    os.environ["TZDIR"] = "/usr/share/zoneinfo/"
    _unset_conflicting_envs()
    mx_unittest.unittest(['-Dfastr.test.gen.expected=' + _test_srcdir(), '-Dfastr.test.gen.expected.quiet', '-Dfastr.test.project.output.dir=' + mx.project('com.oracle.truffle.r.test').output_dir()] + tests)

def _unset_conflicting_envs():
    # this can interfere with the recommended packages
    if 'R_LIBS_USER' in os.environ:
        del os.environ['R_LIBS_USER']
    # the default must be vi for unit tests
    if 'EDITOR' in os.environ:
        del os.environ['EDITOR']

def rbcheck(args):
    '''Checks FastR builtins against GnuR

    gnur-only:    GnuR builtins not implemented in FastR (i.e. TODO list).
    fastr-only:   FastR builtins not implemented in GnuR
    both-diff:    implemented in both GnuR and FastR, but with difference
                  in signature (e.g. visibility)
    both:         implemented in both GnuR and FastR with matching signature

    If the option --filter is not given, shows all groups.
    Multiple groups can be combined: e.g. "--filter gnur-only,fastr-only"'''
    vmArgs = mx.get_runtime_jvm_args('com.oracle.truffle.r.test')
    args.append("--suite-path")
    args.append(mx.primary_suite().dir)
    vmArgs += ['com.oracle.truffle.r.test.tools.RBuiltinCheck']
    mx.run_java(vmArgs + args)

def rbdiag(args):
    '''Diagnoses FastR builtins

	-v		Verbose output including the list of unimplemented specializations
	-n		Ignore RNull as an argument type
	-m		Ignore RMissing as an argument type
    --mnonly		Uses the RMissing and RNull values as the only samples for the chimney-sweeping
    --noSelfTest	Does not perform the pipeline self-test using the generated samples as the intro to each chimney-sweeping. It has no effect when --mnonly is specified as the self-test is never performed in that case.
    --sweep		Performs the 'chimney-sweeping'. The sample combination selection method is determined automatically.
    --sweep=lite	Performs the 'chimney-sweeping'. The diagonal sample selection method is used.
    --sweep=total	Performs the 'chimney-sweeping'. The total sample selection method is used.
    --matchLevel=same	Outputs produced by FastR and GnuR must be same (default)
    --matchLevel=error	Outputs are considered matching if none or both outputs contain an error
    --maxSweeps=N		Sets the maximum number of sweeps
    --outMaxLev=N		Sets the maximum output detail level for report messages. Use 0 for the basic messages only.

	If no builtin is specified, all registered builtins are diagnosed.
	An external builtin is specified by the fully qualified name of its node class.

	Examples:

    	mx rbdiag
		mx rbdiag colSums colMeans -v
		mx rbdiag scan -m -n
    	mx rbdiag colSums --sweep
    	mx rbdiag com.oracle.truffle.r.library.stats.Rnorm
    '''
    vmArgs = mx.get_runtime_jvm_args('com.oracle.truffle.r.nodes.test')

    setREnvironment()
    os.environ["FASTR_TESTGEN_GNUR"] = "internal"
    # this should work for Linux and Mac:
    os.environ["TZDIR"] = "/usr/share/zoneinfo/"

    vmArgs += ['com.oracle.truffle.r.nodes.test.RBuiltinDiagnostics']
    mx.run_java(vmArgs + args)


def _gnur_path():
    return os.environ.get('GNUR_HOME_BINARY', join(_fastr_suite.dir, 'libdownloads', r_version()))

def gnu_r(args):
    '''
    run the internally built GNU R executable'
    '''
    cmd = [join(_gnur_path(), 'bin', 'R')] + args
    return mx.run(cmd, nonZeroIsFatal=False)

def gnu_rscript(args, env=None):
    '''
    run the internally built GNU Rscript executable
    env arg is used by pkgtest
    '''
    cmd = [join(_gnur_path(), 'bin', 'Rscript')] + args
    return mx.run(cmd, nonZeroIsFatal=False, env=env)

def gnu_rtests(args, env=None):
    '''
    run tests of the internally built GNU R under tests subdirectory
    '''
    os.chdir(_fastr_suite.dir) # Packages install fails otherwise
 #   mx_fastr_pkgs.installpkgs(['--pkg-pattern', '^MASS$']) # required by tests/Examples/base-Ex.R
    np = mx.project('com.oracle.truffle.r.native')
    tst = join(np.dir, 'gnur', 'tests')
    tstsrc = join(tst, 'src')
    tstlog = join(tst, 'log')
    shutil.rmtree(tstlog, True)
    os.mkdir(tstlog)
    diffname = join(tstlog, 'all.diff')
    diff = open(diffname, 'a')
    try:
        for subd in ['Examples', '']:
            logd = join(tstlog, subd)
            if subd != '':
                os.mkdir(logd)
            os.chdir(logd)
            srcd = join(tstsrc, subd)
            for f in sorted(os.listdir(srcd)):
                if f.endswith('.R'):
                    print('Running {} explicitly by FastR CMD BATCH ...'.format(f))  # pylint: disable=superfluous-parens
                    mx.run([r_path(), '--vanilla', 'CMD', 'BATCH', join(srcd, f)] + args, nonZeroIsFatal=False, env=env, timeout=90)
                    outf = f + 'out'
                    if os.path.isfile(outf):
                        outff = outf + '.fastr'
                        os.rename(outf, outff)
                        print('Running {} explicitly by GnuR CMD BATCH ...'.format(f))  # pylint: disable=superfluous-parens
                        mx.run([join(_gnur_path(), 'bin', 'R'), '--vanilla', 'CMD', 'BATCH', join(srcd, f)] + args, nonZeroIsFatal=False, env=env, timeout=90)
                        if os.path.isfile(outf):
                            outfg = outf + '.gnur'
                            os.rename(outf, outfg)
                            diff.write('\nRdiff {} {}:\n'.format(outfg, outff))
                            diff.flush()
                            subprocess.Popen([r_path(), 'CMD', 'Rdiff', outfg, outff], stdout=diff, stderr=diff, shell=False)
                            diff.flush()
        diff.close()
        print('FastR to GnuR diff was written to {}'.format(diffname))  # pylint: disable=superfluous-parens
    finally:
        shutil.rmtree(join(_fastr_suite.dir, 'deparse'), True)

def run_codegen(main, args, **kwargs):
    '''
    Runs java with the com.oracle.truffle.r.ffi.codegen project on the class path and "main" as the entry point.
    '''
    jdk = get_default_jdk()
    vmArgs = mx.get_runtime_jvm_args('com.oracle.truffle.r.ffi.codegen', jdk=jdk)
    vmArgs += ['-ea', '-esa']
    vmArgs = _sanitize_vmArgs(jdk, vmArgs)
    vmArgs.append(main)
    return mx.run_java(vmArgs + args, jdk=jdk, **kwargs)

def run_testrfficodegen(args):
    '''
    Regenerates the generated code in com.oracle.truffle.r.test.native/packages/testrffi/testrffi package.
    '''
    testrffi_path = join(_fastr_suite.dir, 'com.oracle.truffle.r.test.native/packages/testrffi/testrffi')
    package = 'com.oracle.truffle.r.ffi.codegen.'
    run_codegen(package + 'FFITestsCodeGen', [join(testrffi_path, 'src/rffiwrappers.c')])
    run_codegen(package + 'FFITestsCodeGen', ['-h', join(testrffi_path, 'src/rffiwrappers.h')])
    run_codegen(package + 'FFITestsCodeGen', ['-init', join(testrffi_path, 'src/init_api.h')])
    run_codegen(package + 'FFITestsCodeGen', ['-r', join(testrffi_path, 'R/api.R')])

def run_rfficodegen(args):
    '''
    Regenerates the generated code that glues together the Java and C part.
    The generated files are located in in com.oracle.truffle.r.native/fficall/src.
    '''
    rffisrc_path = join(_fastr_suite.dir, 'com.oracle.truffle.r.native/fficall/src')
    package = 'com.oracle.truffle.r.ffi.codegen.'
    run_codegen(package + 'FFIUpCallsIndexCodeGen', [join(rffisrc_path, 'common/rffi_upcallsindex.h')])

def nativebuild(args):
    '''
    force the build of part or all of the native project
    '''
    parser = ArgumentParser(prog='nativebuild')
    parser.add_argument('--all', action='store_true', help='clean and build everything, else just ffi')
    args = parser.parse_args(args)
    nativedir = mx.project('com.oracle.truffle.r.native').dir
    if args.all:
        return subprocess.call(['make clean && make'], shell=True, cwd=nativedir)
    else:
        ffidir = join(nativedir, 'fficall')
        jni_done = join(ffidir, 'jni.done')
        jniboot_done = join(ffidir, 'jniboot.done')
        if os.path.exists(jni_done):
            os.remove(jni_done)
        if os.path.exists(jniboot_done):
            os.remove(jniboot_done)
        return mx.build(['--no-java'])


def mx_post_parse_cmd_line(opts):
    mx_fastr_dists.mx_post_parse_cmd_line(opts)
    if mx.suite("sulong", fatalIfMissing=False) and not _fastr_suite.isBinarySuite():
        # native.recommended runs FastR, it already has a build dependency to the FASTR distribution
        # if we are running with sulong we also need the SULONG distribution
        rec = mx.project('com.oracle.truffle.r.native.recommended')
        rec.buildDependencies += [mx.distribution('SULONG')]


# R package testing
_pkgtest_project = 'com.oracle.truffle.r.test.packages'
_pkgtest_analyzer_project = 'com.oracle.truffle.r.test.packages.analyzer'
_pkgtest_analyzer_main_class = _pkgtest_analyzer_project + '.PTAMain'
_pkgtest_module = None


def pkgtest_load():
    global _pkgtest_module
    if not _pkgtest_module:
        sys.path.append(join(_fastr_suite.dir, _pkgtest_project))
        import pkgtest
        _pkgtest_module = pkgtest
    return _pkgtest_module


def _pkgtest_args(args):
    graalvm_home = None
    if 'FASTR_GRAALVM' in os.environ:
        graalvm_home = os.environ['FASTR_GRAALVM']
    elif 'GRAALVM_FASTR' in os.environ:
        graalvm_home = os.environ['GRAALVM_FASTR']

    pkgtest_args = []
    pkgtest_args += ["--fastr-home"]
    pkgtest_args += [_fastr_suite.dir]
    if graalvm_home:
        # In GRAALVM mode, we assume FastR is not built so we need to
        _gnur_suite = mx.suite('gnur')
        pkgtest_args += ["--gnur-home"]
        pkgtest_args += [join(_gnur_suite.dir, 'gnur', _gnur_suite.extensions.r_version())]
        pkgtest_args += ["--graalvm-home"]
        pkgtest_args += [graalvm_home]
    else:
        pkgtest_args += ["--gnur-home"]
        pkgtest_args += [_gnur_path()]
    mx.log(args)
    full_args = pkgtest_args + list(args)
    mx.logv(full_args)
    return full_args


def pkgtest(args, **kwargs):
    full_args = _pkgtest_args(args)
    mx.logv(["pkgtest"] + full_args)
    return pkgtest_load().pkgtest(full_args)


def installpkgs(args, **kwargs):
    full_args = _pkgtest_args(args)
    mx.logv(["installpkgs"] + full_args)
    return pkgtest_load().installpkgs(full_args)


def find_top100(*args, **kwargs):
    full_args = _pkgtest_args(args) + ["100"]
    mx.logv(["find_top"] + full_args)
    return pkgtest_load().find_top(full_args)


def find_top(*args, **kwargs):
    full_args = _pkgtest_args(args)
    mx.logv(["find_top"] + full_args)
    return pkgtest_load().find_top(args)


def r_pkgtest_analyze(args, **kwargs):
    '''
    Run analysis for package installation/testing results.
    '''
    vmArgs = mx.get_runtime_jvm_args(_pkgtest_analyzer_project)
    vmArgs += [_pkgtest_analyzer_main_class]
    mx.run_java(vmArgs + args)


def pkgcache(args, **kwargs):
    full_args = _pkgtest_args(args)
    mx.logv(["r-pkgcache"] + full_args)
    return pkgtest_load().pkgcache(full_args)


mx_register_dynamic_suite_constituents = mx_fastr_dists.mx_register_dynamic_suite_constituents  # pylint: disable=C0103


mx_unittest.add_config_participant(_unittest_config_participant)

_commands = {
    'r' : [rshell, '[options]'],
    'R' : [rshell, '[options]'],
    'rscript' : [rscript, '[options]'],
    'Rscript' : [rscript, '[options]'],
    'gridserver' : [run_grid_server, ''],
    'rtestgen' : [testgen, ''],
    'rgate' : [rgate, ''],
    'rutsimple' : [ut_simple, ['options']],
    'rutdefault' : [ut_default, ['options']],
    'rutgate' : [ut_gate, ['options']],
    'rutgen' : [ut_gen, ['options']],
    'unittest' : [ut, ['options']],
    'rutnoapps' : [ut_noapps, ['options']],
    'rbcheck' : [rbcheck, '--filter [gnur-only,fastr-only,both,both-diff]'],
    'rbdiag' : [rbdiag, '(builtin)* [-v] [-n] [-m] [--sweep | --sweep=lite | --sweep=total] [--mnonly] [--noSelfTest] [--matchLevel=same | --matchLevel=error] [--maxSweeps=N] [--outMaxLev=N]'],
    'rrepl' : [rrepl, '[options]'],
    'rembed' : [rembed, '[options]'],
    'rembedtest' : [rembedtest, '[options]'],
    'r-cp' : [r_classpath, '[options]'],
    'pkgtest' : [pkgtest, ['options']],
    'r-pkgtest-analyze' : [r_pkgtest_analyze, ['options']],
    'r-findtop100' : [find_top100, ['options']],
    'r-findtop' : [find_top, ['options']],
    'r-pkgcache' : [pkgcache, ['options']],
    'installpkgs' : [installpkgs, '[options]'],
    'rcopylib' : [mx_copylib.copylib, '[]'],
    'rupdatelib' : [mx_copylib.updatelib, '[]'],
    'edinclude' : [mx_fastr_edinclude.edinclude, '[]'],
    'gnu-r' : [gnu_r, '[]'],
    'gnu-rscript' : [gnu_rscript, '[]'],
    'gnu-rtests' : [gnu_rtests, '[]'],
    'nativebuild' : [nativebuild, '[]'],
    'testrfficodegen' : [run_testrfficodegen, '[]'],
    'rfficodegen' : [run_rfficodegen, '[]']
    }

mx.update_commands(_fastr_suite, _commands)<|MERGE_RESOLUTION|>--- conflicted
+++ resolved
@@ -115,11 +115,7 @@
     return mx.run_java(vmArgs + args, jdk=get_default_jdk(), **kwargs)
 
 def r_classpath(args):
-<<<<<<< HEAD
-    print mx.classpath('FASTR', jdk=mx.get_jdk()) + ":" + mx.classpath('SULONG', jdk=mx.get_jdk())
-=======
-    print(mx.classpath('FASTR', jdk=mx.get_jdk()))  # pylint: disable=superfluous-parens
->>>>>>> 8aa10b52
+    print mx.classpath('FASTR', jdk=mx.get_jdk()) + ":" + mx.classpath('SULONG', jdk=mx.get_jdk())  # pylint: disable=superfluous-parens
 
 def _sanitize_vmArgs(jdk, vmArgs):
     '''
