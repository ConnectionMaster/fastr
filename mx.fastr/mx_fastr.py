--- conflicted
+++ resolved
@@ -180,11 +180,7 @@
     '''Run the R gate'''
 
     # exclude findbugs until compliant
-<<<<<<< HEAD
-    mx_gate.gate(args + ['-x', '-t', 'BuildJavaWithEcj,FindBugs,Checkheaders,Checkstyle,Distribution Overlap Check'])
-=======
     mx_gate.gate(args + ['-x', '-t', 'FindBugs,Checkheaders,Checkstyle,Distribution Overlap Check,BuildJavaWithEcj'])
->>>>>>> ad574042
 
 def _test_harness_body(args, vmArgs):
     '''the callback from mx.test'''
