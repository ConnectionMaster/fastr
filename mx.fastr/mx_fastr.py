#
# Copyright (c) 2013, 2022, Oracle and/or its affiliates. All rights reserved.
# DO NOT ALTER OR REMOVE COPYRIGHT NOTICES OR THIS FILE HEADER.
#
# This code is free software; you can redistribute it and/or modify it
# under the terms of the GNU General Public License version 3 only, as
# published by the Free Software Foundation.
#
# This code is distributed in the hope that it will be useful, but WITHOUT
# ANY WARRANTY; without even the implied warranty of MERCHANTABILITY or
# FITNESS FOR A PARTICULAR PURPOSE.  See the GNU General Public License
# version 3 for more details (a copy is included in the LICENSE file that
# accompanied this code).
#
# You should have received a copy of the GNU General Public License version
# 3 along with this work; if not, write to the Free Software Foundation,
# Inc., 51 Franklin St, Fifth Floor, Boston, MA 02110-1301 USA.
#
# Please contact Oracle, 500 Oracle Parkway, Redwood Shores, CA 94065 USA
# or visit www.oracle.com if you need additional information or have any
# questions.
#
import glob
import logging
import platform, subprocess, sys, shlex
from os.path import join, sep
from argparse import ArgumentParser
import tarfile
import mx
import mx_gate
import mx_fastr_dists
import mx_subst
from mx_fastr_dists import FastRReleaseProject #pylint: disable=unused-import
import mx_fastr_install_deps
import mx_fastr_edinclude
import mx_unittest

import os
import shutil


'''
This is the launchpad for all the functions available for building/running/testing/analyzing
FastR. FastR can run with or without the Graal compiler enabled. As a convenience if the
compiler suite is detected then the use of the Graal compiler is enabled without any
additional command line options being required to the mx command, i.e. it is as if --jdk jvmci
was passed as an mx global option.
'''

_fastr_suite = mx.suite('fastr')

_command_class_dict = {'r': ["com.oracle.truffle.r.launcher.RMain", "R"],
                       'rscript': ["com.oracle.truffle.r.launcher.RMain", "Rscript"],
                        'rrepl': ["com.oracle.truffle.tools.debug.shell.client.SimpleREPLClient"],
                        'rembed': ["com.oracle.truffle.r.engine.shell.REmbedded"],
                    }

GRAAL_OPTIONS = ['-Dgraal.InliningDepthError=500', '-Dgraal.EscapeAnalysisIterations=3',
                 '-XX:JVMCINMethodSizeLimit=1000000']

# benchmarking support
def r_path():
    return join(_fastr_suite.dir, 'bin', 'R')

def r_version():
    # Could figure this out dynamically?
    return 'R-4.0.3'

def gnur_path():
    if 'GNUR_HOME_BINARY' in os.environ:
        return os.environ['GNUR_HOME_BINARY']
    return os.path.join(_fastr_suite.dir, 'libdownloads', r_version())

def get_default_jdk():
    if mx.suite("compiler", fatalIfMissing=False):
        tag = 'jvmci'
    else:
        tag = None
    return mx.get_jdk(tag=tag)

def create_cmdline(args, command, extraVmArgs=None, jdk=None):
    '''
    Creates all the arguments that are passed to the JVM to run FastR.
    For the description of the arguments, see do_run_r
    :return: list of command-line arguments.
    :rtype List[str]
    '''
    if not jdk:
        jdk = get_default_jdk()
    dists = ['FASTR']
    if mx.suite("sulong", fatalIfMissing=False):
        dists.append('SULONG_NATIVE')

    vmArgs = mx.get_runtime_jvm_args(dists, jdk=jdk)

    vmArgs += set_graal_options()
    vmArgs += _sulong_options()
    args = _sulong_args() + args

    if not "FASTR_NO_ASSERTS" in os.environ and (extraVmArgs is None or not '-da' in extraVmArgs):
        # unless explicitly disabled we enable assertion checking
        vmArgs += ['-ea', '-esa']

    if extraVmArgs:
        vmArgs += extraVmArgs

    vmArgs = _sanitize_vmArgs(jdk, vmArgs)
    if command:
        vmArgs.extend(_command_class_dict[command.lower()])
    return vmArgs + args

def do_run_r(args, command, extraVmArgs=None, jdk=None, **kwargs):
    '''
    This is the basic function that runs a FastR process, where args have already been parsed.
    Args:
      args: a list of command arguments
      command: e.g. 'R', implicitly defines the entry class (can be None for AOT)
      extraVmArgs: additional vm arguments
      jdk: jdk (an mx.JDKConfig instance) to use
      **kwargs other keyword args understood by run_java
      nonZeroIsFatal: whether to terminate the execution run fails
      out,err possible redirects to collect output

    By default a non-zero return code will cause an mx.abort, unless nonZeroIsFatal=False
    The assumption is that the VM is already built and available.
    '''
    if not jdk:
        jdk = get_default_jdk()
    env = kwargs['env'] if 'env' in kwargs else os.environ
    setREnvironment(env)
    all_args = create_cmdline(args, command, extraVmArgs, jdk)
    return mx.run_java(all_args, jdk=jdk, **kwargs)

def r_classpath(args):
    print(mx.classpath('FASTR', jdk=mx.get_jdk()) + ":" + mx.classpath('SULONG_NATIVE', jdk=mx.get_jdk()))  # pylint: disable=superfluous-parens

def _sanitize_vmArgs(jdk, vmArgs):
    '''
    jdk dependent analysis of vmArgs to remove those that are not appropriate for the
    chosen jdk. It is easier to allow clients to set anything they want and filter them
    out here.
    '''
    jvmci_jdk = jdk.tag is not None and 'jvmci' in jdk.tag
    jvmci_disabled = '-XX:-EnableJVMCI' in vmArgs

    xargs = []
    i = 0
    while i < len(vmArgs):
        vmArg = vmArgs[i]
        if vmArg != '-XX:-EnableJVMCI':
            if vmArg.startswith("-") and '-Dgraal' in vmArg or 'JVMCI' in vmArg:
                if not jvmci_jdk or jvmci_disabled:
                    i = i + 1
                    continue
        xargs.append(vmArg)
        i = i + 1
    return xargs

def set_graal_options():
    '''
    If Graal is enabled, set some options specific to FastR
    '''
    if mx.suite("compiler", fatalIfMissing=False):
        result = GRAAL_OPTIONS
        return result
    else:
        return []

def _sulong_args():
    mx_sulong = mx.suite("sulong", fatalIfMissing=False)
    if mx_sulong:
        return ['--experimental-options']
    else:
        return []

def _sulong_options():
    mx_sulong = mx.suite("sulong", fatalIfMissing=False)
    if mx_sulong:
        return ['-Dpolyglot.llvm.libraryPath=' + mx_sulong.dir + '/mxbuild/sulong-libs']
    else:
        return []

def _get_ldpaths(env, lib_env_name):
    ldpaths = os.path.join(env['R_HOME'], 'etc', 'ldpaths')
    command = ['bash', '-c', 'source ' + ldpaths + ' && env']

    try:
        proc = subprocess.Popen(command, stdout=subprocess.PIPE, universal_newlines=True)
        for line in proc.stdout:
            (key, _, value) = line.partition("=")
            if key == lib_env_name:
                return value.rstrip()
        # error if not found
        mx.abort('etc/ldpaths does not define ' + lib_env_name)
    except subprocess.CalledProcessError:
        mx.abort('error retrieving etc/ldpaths')

def setREnvironment(env=None):
    '''
    If R is run via mx, then the library path will not be set, whereas if it is
    run from 'bin/R' it will be, via etc/ldpaths.
    On Mac OS X El Capitan and beyond, this is moot as the variable is not
    passed down. It is TBD if we can avoid this on Linux.
    '''
    if not env:
        env = os.environ
    # This may have been set by a higher power
    if not 'R_HOME' in env:
        env['R_HOME'] = _fastr_suite.dir

    # Make sure that native code formats numbers consistently
    env['LC_NUMERIC'] = 'C'

    osname = platform.system()
    if osname != 'Darwin':
        lib_env = 'LD_LIBRARY_PATH'

        if lib_env in env:
            lib_value = env[lib_env]
        else:
            lib_value = _get_ldpaths(env, lib_env)

        env[lib_env] = lib_value

def setUnitTestEnvironment(args):
    env = os.environ
    env['TZ'] = 'GMT'
    rOptions = []
    for arg in args:
        if arg.startswith("--R."):
            ss = arg.split("=")
            env['FASTR_OPTION_' + ss[0][4:]] = ss[1]
            rOptions.append(arg)
    for rOption in rOptions:
        args.remove(rOption)

def run_r(args, command, parser=None, extraVmArgs=None, jdk=None, **kwargs):
    '''
    Common function for running either R, Rscript (or rrepl).
    args are a list of strings that came after 'command' on the command line
    '''
    parser = parser if parser is not None else ArgumentParser(prog='mx ' + command)
    parser.add_argument('--J', dest='extraVmArgsList', action='append', help='extra Java VM arguments', metavar='@<args>')
    parser.add_argument('--jdk', action='store', help='jdk to use')
    ns, rargs = parser.parse_known_args(args)

    if ns.extraVmArgsList:
        j_extraVmArgsList = split_j_args(ns.extraVmArgsList)
        if extraVmArgs is None:
            extraVmArgs = []
        extraVmArgs += j_extraVmArgsList

    if not jdk and ns.jdk:
        jdk = mx.get_jdk(tag=ns.jdk)

    # special cases normally handled in shell script startup
    if command == 'r' and len(rargs) > 0:
        if rargs[0] == 'RHOME':
            print(_fastr_suite.dir)  # pylint: disable=superfluous-parens
            sys.exit(0)
        elif rargs[0] == 'CMD':
            print('CMD not implemented via mx, use: bin/R CMD ...')  # pylint: disable=superfluous-parens
            sys.exit(1)

    return do_run_r(rargs, command, extraVmArgs=extraVmArgs, jdk=jdk, **kwargs)

def split_j_args(extraVmArgsList):
    extraVmArgs = []
    if extraVmArgsList:
        for e in extraVmArgsList:
            extraVmArgs += shlex.split(e.lstrip('@'))
    return extraVmArgs

def rshell(args):
    '''run R shell'''
    return run_r(args, 'r')

def rscript(args, parser=None, **kwargs):
    '''run Rscript'''
    return run_r(args, 'rscript', parser=parser, **kwargs)

def rrepl(args, nonZeroIsFatal=True, extraVmArgs=None):
    '''run R repl'''
    run_r(args, 'rrepl')

def rembed(args, nonZeroIsFatal=True, extraVmArgs=None):
    '''
    Runs pure Java program that simulates the embedding scenario doing the same up-calls as embedded would call.
    '''
    run_r(args, 'rembed')

def rembedtest(args, nonZeroIsFatal=False, extraVmArgs=None):
    '''
    Runs simple R embedding API tests located in com.oracle.truffle.r.test.native/embedded.
    The tests should be compiled by mx build before they can be run.
    Each test (native application) is run and its output compared to the expected output
    file located next to the source file.
    Since November 2021, this test is ignored on Darwin.
    '''
    if platform.system().lower() == 'darwin':
        return 0
    env = os.environ.copy()
    env['R_HOME'] = _fastr_suite.dir
    env['NFI_LIB'] = join(mx.distribution('TRUFFLE_NFI_NATIVE').get_output(), 'bin', 'libtrufflenfi.so')
    tests_script = join(_fastr_suite.dir, 'com.oracle.truffle.r.test.native/embedded/test.sh')
    return mx.run([tests_script], env=env, nonZeroIsFatal=nonZeroIsFatal)

class FastRGateTags:
    unit_tests = 'unit_tests'
    very_slow_asserts = 'very_slow_asserts'
    basic_tests = 'basic_tests'
    internal_pkgs_test = 'internal_pkgs_test' # runs pkgtest on internal packages in com.oracle.truffle.r.test.native/packages
    # cran_pkgs_testX runs pkgtest on selected CRAN packages listed in file com.oracle.truffle.r.test.packages/gatedX
    # additional tag cran_pkgs_test_check_last runs check that com.oracle.truffle.r.test.packages/gated{X+1} doesn't exist

    llvm = 'llvm'
    no_specials = 'no_specials'
    no_dsl_cache = 'no_dsl_cache'

    cran_pkgs_test = 'cran_pkgs_test'
    cran_pkgs_test_check_last = 'cran_pkgs_test_check_last'

    recommended_load = 'recommended_load'

    gc_torture1 = 'gc_torture1'
    gc_torture3 = 'gc_torture3'

def _fastr_gate_runner(args, tasks):
    with mx_gate.Task('Setup no specials', tasks, tags=[FastRGateTags.no_specials]) as t:
        if t:
            os.environ['FASTR_OPTION_UseSpecials'] = 'false'

    with mx_gate.Task('Setup no dsl cache', tasks, tags=[FastRGateTags.no_dsl_cache]) as t:
        if t:
            os.environ['FASTR_OPTION_DSLCacheSizeFactor'] = '0'

    with mx_gate.Task('SetupLLVM', tasks, tags=[FastRGateTags.llvm]) as t:
        if t:
            os.environ['FASTR_RFFI'] = 'llvm'

    with mx_gate.Task('GCTorture1', tasks, tags=[FastRGateTags.gc_torture1]) as t:
        if t:
            os.environ['FASTR_GCTORTURE'] = '1'

    with mx_gate.Task('GCTorture3', tasks, tags=[FastRGateTags.gc_torture3]) as t:
        if t:
            os.environ['FASTR_GCTORTURE'] = '3'

    with mx_gate.Task('VerySlowAsserts', tasks, tags=[FastRGateTags.very_slow_asserts]) as t:
        if t:
            os.environ['FASTR_TEST_VERY_SLOW_ASSERTS'] = 'true'

    '''
    The specific additional gates tasks provided by FastR.
    '''
    with mx_gate.Task('ExtSoftVersions', tasks, tags=[mx_gate.Tags.always]) as t:
        if t:
            new_env = os.environ.copy()
            new_env['R_DEFAULT_PACKAGES'] = 'base'
            run_r(['-q', '-e', 'extSoftVersion()'], 'R', env=new_env)

    with mx_gate.Task('LibsInfo', tasks, tags=[mx_gate.Tags.always]) as t:
        if t:
            mx.log("Libraries captured in FASTR_HOME/lib:")
            lib_dir = os.path.join(_fastr_suite.dir, 'lib')
            ldd = ['otool', '-L'] if platform.system() == 'Darwin' else ['ldd']
            for f in os.listdir(lib_dir):
                full_path = os.path.join(lib_dir, f)
                mx.run(['file', full_path], nonZeroIsFatal=False)
                mx.log('---\nobjdump:')
                mx.run(['objdump', '-s', '--section', '.comment', full_path], nonZeroIsFatal=False)
                mx.log('---\nlinking info:')
                mx.run(ldd + [full_path], nonZeroIsFatal=False)
                mx.log('---------')

    # ---------------------------------
    # Style checks:

    # FastR has custom copyright check
    with mx_gate.Task('Copyright check', tasks, tags=[mx_gate.Tags.style]) as t:
        if t:
            if mx.checkcopyrights(['--primary']) != 0:
                t.abort('copyright errors')

    # check that the expected test output file is up to date
    with mx_gate.Task('UnitTests: ExpectedTestOutput file check', tasks, tags=[mx_gate.Tags.style]) as t:
        if t:
            os.environ['TZ'] = 'GMT'
            mx_unittest.unittest(['-Dfastr.test.gen.expected=' + _test_srcdir(), '-Dfastr.test.check.expected=true'] + _gate_unit_tests())

    # ----------------------------------
    # Basic tests:

    with mx_gate.Task('UnitTests', tasks, tags=[FastRGateTags.basic_tests, FastRGateTags.unit_tests]) as t:
        if t:
            os.environ['TZ'] = 'GMT'
            mx_unittest.unittest(_gate_noapps_unit_tests())

    with mx_gate.Task('Rembedded', tasks, tags=[FastRGateTags.basic_tests]) as t:
        if t:
            if rembedtest([]) != 0:
                t.abort("Rembedded tests failed")

    # ----------------------------------
    # Package tests:

    with mx_gate.Task('Recommended load test', tasks, tags=[FastRGateTags.recommended_load]) as t:
        if t:
            # Note: this is a convenience mx gate job for testing the loading of recommended packages
            # We also test the loading of recommended pkgs in the "graalvm-tests"
            if not os.path.exists(os.path.join(_fastr_suite.dir, 'library', 'spatial')):
                mx.abort('Recommended packages seem to be not installed in FastR. Did you forget to build with FASTR_RELEASE=true?')
            pkgs = ['codetools', 'MASS', 'boot', 'class', 'cluster', 'lattice', 'nnet', 'spatial', 'Matrix', 'KernSmooth', 'foreign', 'nlme', 'rpart', 'survival']
            # Creates code that looks like: require(codetools) && require(MASS) && ...
            require_stmts = ' && '.join(['require(' + pkg + ')' for pkg in pkgs])
            test_load = 'if (!(' + require_stmts + ')) q(status=1) else q(status=42)'
            if run_r(['--vanilla', '-e', test_load], 'R', nonZeroIsFatal=False) != 42:
                mx.abort("Loading of recommended packages failed")

    with mx_gate.Task('Internal pkg test', tasks, tags=[FastRGateTags.internal_pkgs_test]) as t:
        if t:
            internal_pkg_tests()

    # CRAN packages are listed in files com.oracle.truffle.r.test.packages/gated0, gated1, ...
    # We loop over all such files and crete gate task for each of them
    # See also documentation in FastRGateTags.cran_pkgs_tests
    for i in range(1, 1000):
        list_file = os.path.join(_fastr_suite.dir, 'com.oracle.truffle.r.test.packages/gated' + str(i))
        if not os.path.exists(list_file):
            break
        is_file_empty = False
        with open(list_file, 'r') as f:
            if len(f.read().strip()) == 0:
                is_file_empty = True
        with mx_gate.Task('CRAN pkg test: ' + str(i), tasks, tags=[FastRGateTags.cran_pkgs_test + str(i)]) as t:
            if t:
                check_last = False if mx_gate.Task.tags is None else FastRGateTags.cran_pkgs_test_check_last in mx_gate.Task.tags # pylint: disable=unsupported-membership-test
                if check_last:
                    next_file = os.path.join(_fastr_suite.dir, 'com.oracle.truffle.r.test.packages/gated' + str(i + 1))
                    if os.path.exists(next_file):
                        mx.abort("File %s exists, but the gate thinks that %s is the last file. Did you forget to update the gate configuration?" % (next_file, list_file))
                if not is_file_empty:
                    cran_pkg_tests(list_file)
                else:
                    mx.warn('File %s is empty, skipping cran_pkg_test' % list_file)

def common_pkg_tests_args(graalvm_home):
    gvm_home_arg = [] if graalvm_home is None else ['--graalvm-home', graalvm_home]
    # SNAPSHOT is transformed by the pkgtest script, where it also checks for FASTR_MRAN_MIRROR env. variable
    # FASTR cannot be transformed by the pkgtest script, because it may not know FastR repo home, just graalvm_home
    fastr_pkgs_repo = os.path.join(_fastr_suite.dir, 'com.oracle.truffle.r.test.native/packages', 'repo')
    return gvm_home_arg + ["--gnur-home", gnur_path(), "--fastr-home", _fastr_suite.dir, "--repos", "SNAPSHOT,FASTR=file://" + fastr_pkgs_repo]

def cran_pkg_tests(list_file, graalvm_home=None):
    result = pkgtest(["--verbose"] + common_pkg_tests_args(graalvm_home) + ["--pkg-filelist", list_file])
    if result != 0:
        mx.abort("package test failed")

def internal_pkg_tests():
    import mx_sdk_vm_impl
    graalvm_home = mx_sdk_vm_impl.graalvm_home(fatalIfMissing=True)
    if not mx.suite("compiler", fatalIfMissing=False) and not mx.suite("graal-enterprise", fatalIfMissing=False):
        mx.abort("internal_pkg_tests must only be run with compiler or graal-enterprise suites")
    list_file = os.path.join(_fastr_suite.dir, 'com.oracle.truffle.r.test.native/packages/pkg-filelist')
    if os.environ.get('FASTR_RFFI') == 'llvm':
        list_file_llvm = list_file + '.llvm'
        if os.path.exists(list_file_llvm):
            list_file = list_file_llvm
    if 'FASTR_GCTORTURE' in os.environ:
        list_file_gctorture = list_file + '.gctorture'
        if os.path.exists(list_file_gctorture):
            list_file = list_file_gctorture
    result = pkgtest(["--verbose", "--pkg-filelist", list_file] + common_pkg_tests_args(graalvm_home))
    if result != 0:
        mx.abort("internal package test failed")

mx_gate.add_gate_runner(_fastr_suite, _fastr_gate_runner)

# Running this in "mx gate" would require to build FastR, because "mx gate" doesn't work with un-built FastR
def gnur_packages_test(args):
    '''
    Runs tests of packages intended to be used in GNU-R only (for now only fastRCluster).
    '''
    package = os.path.join(_fastr_suite.dir, 'com.oracle.truffle.r.pkgs/fastRCluster')
    gnur_binary = os.path.join(gnur_path(), 'bin', 'R')
    if not os.path.exists(gnur_binary):
        # FastR is not build yet, or GNUR_HOME_BINARY env variable is not set.
        mx.log("Ignoring gnur_packages_test - fastr is either not build or GNUR_HOME_BINARY env var unset")
        return
    mx.run([gnur_binary, 'CMD', 'build', package])
    result = glob.glob('fastRCluster*.tar.gz')
    if len(result) != 1:
        mx.abort('Found more than one file matching "fastRCluster_*.tar.gz". Are these some left over files or did R CMD build fastRCluster produce the package tarball?')
    new_env = os.environ.copy()
    new_env['_R_CHECK_FORCE_SUGGESTS_'] = 'false'
    mx.run([gnur_binary, 'CMD', 'check', '--no-manual', result[0]], env=new_env)

def rgate(args):
    '''
    Run 'mx.gate' with given args (used in CI system).
    N.B. This will fail if run without certain exclusions; use the local
    'gate' command for that.
    '''
    mx_gate.gate(args)

def _unittest_config_participant(config):
    vmArgs, mainClass, mainClassArgs = config
    # need to pass location of FASTR_UNIT_TESTS_NATIVE
    d = mx.distribution('FASTR_UNIT_TESTS_NATIVE')
    vmArgs = ['-Dfastr.test.native=' + d.path] + vmArgs
    return (vmArgs, mainClass, mainClassArgs)

def ut_simple(args):
    setUnitTestEnvironment(args)
    return mx_unittest.unittest(args + _simple_unit_tests())

def ut_noapps(args):
    setUnitTestEnvironment(args)
    return mx_unittest.unittest(args + _gate_noapps_unit_tests())

def ut_default(args):
    setUnitTestEnvironment(args)
    return mx_unittest.unittest(args + _all_unit_tests())

def ut_gate(args):
    setUnitTestEnvironment(args)
    return mx_unittest.unittest(args + _gate_unit_tests())

def ut_gen(args):
    setUnitTestEnvironment(args)
    return mx_unittest.unittest(args + _all_generated_unit_tests())

def ut(args):
    setUnitTestEnvironment(args)
    return mx_unittest.unittest(args)

def _test_package():
    return 'com.oracle.truffle.r.test'

def _test_subpackage(name):
    return '.'.join((_test_package(), name))

def _simple_generated_unit_tests():
    return list(map(_test_subpackage, ['engine.shell', 'engine.interop', 'library.base', 'library.grid', 'library.fastrGrid', 'library.methods', 'library.parallel', 'library.stats', 'library.tools', 'library.utils', 'library.fastr', 'builtins', 'functions', 'parser', 'rffi', 'rng', 'runtime.data', 'S4']))  # pylint: disable=line-too-long

def _simple_unit_tests():
    # com.oracle.truffle.tck.tests - truffle language inter-operability tck in com.oracle.truffle.r.test.tck/
    # com.oracle.truffle.r.test.tck - other tck tests in com.oracle.truffle.r.test/ e.g. FastRDebugTest
    # return _simple_generated_unit_tests() + ['com.oracle.truffle.r.nodes.castsTests', 'com.oracle.truffle.tck.tests', 'com.oracle.truffle.r.test.tck']
    return _simple_generated_unit_tests() + ['com.oracle.truffle.tck.tests', 'com.oracle.truffle.r.test.tck']

def _nodes_unit_tests():
    return ['com.oracle.truffle.r.nodes.test', 'com.oracle.truffle.r.nodes.access.vector']

def _apps_unit_tests():
    return [_test_subpackage('apps')]

def _gate_noapps_unit_tests():
    return _simple_unit_tests() + _nodes_unit_tests()

def _gate_unit_tests():
    return _gate_noapps_unit_tests() +  _apps_unit_tests()

def _all_unit_tests():
    return _gate_unit_tests()

def _all_generated_unit_tests():
    return _simple_generated_unit_tests()

def _test_srcdir():
    tp = 'com.oracle.truffle.r.test'
    return join(mx.project(tp).dir, 'src', tp.replace('.', sep))

def testgen(args):
    '''generate the expected output for unit tests'''
    # check we are in the home directory
    if os.getcwd() != _fastr_suite.dir:
        mx.abort('must run rtestgen from FastR home directory')

    def need_version_check():
        vardef = 'FASTR_TESTGEN_GNUR' in os.environ
        varval = os.environ['FASTR_TESTGEN_GNUR'] if vardef else None
        version_check = vardef and varval != 'internal'
        if version_check:
            rpath = join(varval, 'bin', 'R')
        else:
            rpath = None
        return version_check, rpath

    version_check, rpath = need_version_check()
    if version_check:
        # check the version of GnuR against FastR
        try:
            fastr_version = subprocess.check_output([mx.get_jdk().java, mx.get_runtime_jvm_args('com.oracle.truffle.r.runtime'), 'com.oracle.truffle.r.runtime.RVersionNumber'])
            gnur_version = subprocess.check_output([rpath, '--version'])
            if not gnur_version.startswith(fastr_version):
                mx.abort('R version is incompatible with FastR, please update to ' + fastr_version)
        except subprocess.CalledProcessError:
            mx.abort('RVersionNumber.main failed')

    tests = _all_generated_unit_tests()
    # now just invoke unittst with the appropriate options
    mx.log("generating expected output for packages: ")
    for pkg in tests:
        mx.log("    " + str(pkg))
    os.environ["TZDIR"] = "/usr/share/zoneinfo/"
    _unset_conflicting_envs()
    mx_unittest.unittest(['-Dfastr.test.gen.expected=' + _test_srcdir(), '-Dfastr.test.gen.expected.quiet', '-Dfastr.test.project.output.dir=' + mx.project('com.oracle.truffle.r.test').output_dir()] + tests)

def _unset_conflicting_envs():
    # this can interfere with the recommended packages
    if 'R_LIBS_USER' in os.environ:
        del os.environ['R_LIBS_USER']
    # the default must be vi for unit tests
    if 'EDITOR' in os.environ:
        del os.environ['EDITOR']

def rbcheck(args):
    '''Checks FastR builtins against GnuR

    gnur-only:    GnuR builtins not implemented in FastR (i.e. TODO list).
    fastr-only:   FastR builtins not implemented in GnuR
    both-diff:    implemented in both GnuR and FastR, but with difference
                  in signature (e.g. visibility)
    both:         implemented in both GnuR and FastR with matching signature

    If the option --filter is not given, shows all groups.
    Multiple groups can be combined: e.g. "--filter gnur-only,fastr-only"'''
    vmArgs = mx.get_runtime_jvm_args('com.oracle.truffle.r.test')
    args.append("--suite-path")
    args.append(mx.primary_suite().dir)
    vmArgs += ['com.oracle.truffle.r.test.tools.RBuiltinCheck']
    mx.run_java(vmArgs + args)

def rbdiag(args):
    '''Diagnoses FastR builtins

	-v		Verbose output including the list of unimplemented specializations
	-n		Ignore RNull as an argument type
	-m		Ignore RMissing as an argument type
    --mnonly		Uses the RMissing and RNull values as the only samples for the chimney-sweeping
    --noSelfTest	Does not perform the pipeline self-test using the generated samples as the intro to each chimney-sweeping. It has no effect when --mnonly is specified as the self-test is never performed in that case.
    --sweep		Performs the 'chimney-sweeping'. The sample combination selection method is determined automatically.
    --sweep=lite	Performs the 'chimney-sweeping'. The diagonal sample selection method is used.
    --sweep=total	Performs the 'chimney-sweeping'. The total sample selection method is used.
    --matchLevel=same	Outputs produced by FastR and GnuR must be same (default)
    --matchLevel=error	Outputs are considered matching if none or both outputs contain an error
    --maxSweeps=N		Sets the maximum number of sweeps
    --outMaxLev=N		Sets the maximum output detail level for report messages. Use 0 for the basic messages only.

	If no builtin is specified, all registered builtins are diagnosed.
	An external builtin is specified by the fully qualified name of its node class.

	Examples:

    	mx rbdiag
		mx rbdiag colSums colMeans -v
		mx rbdiag scan -m -n
    	mx rbdiag colSums --sweep
    	mx rbdiag com.oracle.truffle.r.library.stats.Rnorm
    '''
    vmArgs = mx.get_runtime_jvm_args('com.oracle.truffle.r.nodes.test')

    setREnvironment()
    os.environ["FASTR_TESTGEN_GNUR"] = "internal"
    # this should work for Linux and Mac:
    os.environ["TZDIR"] = "/usr/share/zoneinfo/"

    vmArgs += ['com.oracle.truffle.r.nodes.test.RBuiltinDiagnostics']
    mx.run_java(vmArgs + args)


def _gnur_path():
    return os.environ.get('GNUR_HOME_BINARY', join(_fastr_suite.dir, 'libdownloads', r_version()))

def gnu_r(args):
    '''
    run the internally built GNU R executable'
    '''
    cmd = [join(_gnur_path(), 'bin', 'R')] + args
    return mx.run(cmd, nonZeroIsFatal=False)

def gnu_rscript(args, env=None):
    '''
    run the internally built GNU Rscript executable
    env arg is used by pkgtest
    '''
    cmd = [join(_gnur_path(), 'bin', 'Rscript')] + args
    return mx.run(cmd, nonZeroIsFatal=False, env=env)

def gnu_rtests(args, env=None):
    '''
    run tests of the internally built GNU R under tests subdirectory
    '''
    os.chdir(_fastr_suite.dir) # Packages install fails otherwise
 #   mx_fastr_pkgs.installpkgs(['--pkg-pattern', '^MASS$']) # required by tests/Examples/base-Ex.R
    np = mx.project('com.oracle.truffle.r.native')
    tst = join(np.dir, 'gnur', 'tests')
    tstsrc = join(tst, 'src')
    tstlog = join(tst, 'log')
    shutil.rmtree(tstlog, True)
    os.mkdir(tstlog)
    diffname = join(tstlog, 'all.diff')
    diff = open(diffname, 'a')
    try:
        for subd in ['Examples', '']:
            logd = join(tstlog, subd)
            if subd != '':
                os.mkdir(logd)
            os.chdir(logd)
            srcd = join(tstsrc, subd)
            for f in sorted(os.listdir(srcd)):
                if f.endswith('.R'):
                    print('Running {} explicitly by FastR CMD BATCH ...'.format(f))  # pylint: disable=superfluous-parens
                    mx.run([r_path(), '--vanilla', 'CMD', 'BATCH', join(srcd, f)] + args, nonZeroIsFatal=False, env=env, timeout=90)
                    outf = f + 'out'
                    if os.path.isfile(outf):
                        outff = outf + '.fastr'
                        os.rename(outf, outff)
                        print('Running {} explicitly by GnuR CMD BATCH ...'.format(f))  # pylint: disable=superfluous-parens
                        mx.run([join(_gnur_path(), 'bin', 'R'), '--vanilla', 'CMD', 'BATCH', join(srcd, f)] + args, nonZeroIsFatal=False, env=env, timeout=90)
                        if os.path.isfile(outf):
                            outfg = outf + '.gnur'
                            os.rename(outf, outfg)
                            diff.write('\nRdiff {} {}:\n'.format(outfg, outff))
                            diff.flush()
                            subprocess.Popen([r_path(), 'CMD', 'Rdiff', outfg, outff], stdout=diff, stderr=diff, shell=False)
                            diff.flush()
        diff.close()
        print('FastR to GnuR diff was written to {}'.format(diffname))  # pylint: disable=superfluous-parens
    finally:
        shutil.rmtree(join(_fastr_suite.dir, 'deparse'), True)

def run_codegen(main, args, **kwargs):
    '''
    Runs java with the com.oracle.truffle.r.ffi.codegen project on the class path and "main" as the entry point.
    '''
    jdk = get_default_jdk()
    vmArgs = mx.get_runtime_jvm_args('com.oracle.truffle.r.ffi.codegen', jdk=jdk)
    vmArgs += ['-ea', '-esa']
    vmArgs = _sanitize_vmArgs(jdk, vmArgs)
    vmArgs.append(main)
    return mx.run_java(vmArgs + args, jdk=jdk, **kwargs)

def run_testrfficodegen(args):
    '''
    Regenerates the generated code in com.oracle.truffle.r.test.native/packages/testrffi/testrffi package.
    '''
    testrffi_path = join(_fastr_suite.dir, 'com.oracle.truffle.r.test.native/packages/testrffi/testrffi')
    package = 'com.oracle.truffle.r.ffi.codegen.'
    run_codegen(package + 'FFITestsCodeGen', [join(testrffi_path, 'src/rffiwrappers.c')])
    run_codegen(package + 'FFITestsCodeGen', ['-h', join(testrffi_path, 'src/rffiwrappers.h')])
    run_codegen(package + 'FFITestsCodeGen', ['-init', join(testrffi_path, 'src/init_api.h')])
    run_codegen(package + 'FFITestsCodeGen', ['-r', join(testrffi_path, 'R/api.R')])

def run_rfficodegen(args):
    '''
    Regenerates the generated code that glues together the Java and C part.
    The generated files are located in in com.oracle.truffle.r.native/fficall/src.
    '''
    rffisrc_path = join(_fastr_suite.dir, 'com.oracle.truffle.r.native/fficall/src')
    package = 'com.oracle.truffle.r.ffi.codegen.'
    run_codegen(package + 'FFIUpCallsIndexCodeGen', [join(rffisrc_path, 'common/rffi_upcallsindex.h')])

def nativebuild(args):
    '''
    force the build of part or all of the native project
    '''
    parser = ArgumentParser(prog='nativebuild')
    parser.add_argument('--all', action='store_true', help='clean and build everything, else just ffi')
    args = parser.parse_args(args)
    nativedir = mx.project('com.oracle.truffle.r.native').dir
    if args.all:
        return subprocess.call(['make clean && make'], shell=True, cwd=nativedir)
    else:
        ffidir = join(nativedir, 'fficall')
        jni_done = join(ffidir, 'jni.done')
        jniboot_done = join(ffidir, 'jniboot.done')
        if os.path.exists(jni_done):
            os.remove(jni_done)
        if os.path.exists(jniboot_done):
            os.remove(jniboot_done)
        return mx.build(['--no-java'])


def mx_post_parse_cmd_line(opts):
    mx_subst.results_substitutions.register_no_arg('graalvm_version', mx.suite('sdk').release_version())
    if mx.suite("sulong", fatalIfMissing=False) and not _fastr_suite.isBinarySuite():
        # native.recommended runs FastR, it already has a build dependency to the FASTR distribution
        # if we are running with sulong we also need the SULONG_NATIVE distribution
        rec = mx.project('com.oracle.truffle.r.native.recommended')
        rec.buildDependencies += [mx.distribution('SULONG_NATIVE')]


# R package testing
_pkgtest_project = 'com.oracle.truffle.r.test.packages'
_pkgtest_analyzer_project = 'com.oracle.truffle.r.test.packages.analyzer'
_pkgtest_analyzer_main_class = _pkgtest_analyzer_project + '.PTAMain'
_pkgtest_module = None


def pkgtest_load():
    global _pkgtest_module
    if not _pkgtest_module:
        sys.path.append(join(_fastr_suite.dir, _pkgtest_project))
        import pkgtest
        _pkgtest_module = pkgtest
    return _pkgtest_module


def _pkgtest_args(args):
    graalvm_home = None
    if 'FASTR_GRAALVM' in os.environ:
        graalvm_home = os.environ['FASTR_GRAALVM']
    elif 'GRAALVM_FASTR' in os.environ:
        graalvm_home = os.environ['GRAALVM_FASTR']
    pkgtest_args = []
    pkgtest_args += ['--very-verbose']
    pkgtest_args += ["--fastr-home"]
    pkgtest_args += [_fastr_suite.dir]
    if graalvm_home:
        # In GRAALVM mode, we assume FastR is not built so we need to
        _gnur_suite = mx.suite('gnur')
        pkgtest_args += ["--gnur-home"]
        pkgtest_args += [join(_gnur_suite.dir, 'gnur', _gnur_suite.extensions.r_version())]
        pkgtest_args += ["--graalvm-home"]
        pkgtest_args += [graalvm_home]
    else:
        pkgtest_args += ["--gnur-home"]
        pkgtest_args += [_gnur_path()]
    mx.logv(args)
    full_args = pkgtest_args + list(args)
    mx.logv(full_args)
    return full_args


def pkgtest(args, **kwargs):
    """ See 'mx r-pkgtest --help' """
    full_args = _pkgtest_args(args)
    mx.logv(["r-pkgtest"] + full_args)
    return pkgtest_load().pkgtest(full_args)


def pkgtest_cmp(args, **kwargs):
    """ Compares gnur with fastr output generated from pkgtests.
    Arguments: <gnur-filename> <fastr-filename> [filter-file] [dump-preprocessed]
    """
    mx.logv(["pkgtest_cmp"] + args)
    if len(args) < 2:
        mx.abort("Provide at least <gnur-fname> <fastr-fname> arguments")
    if len(args) == 2:
        output_filter = os.path.join(_fastr_suite.dir, "com.oracle.truffle.r.test.packages/test.output.filter")
        mx.log(f"Using default output filter: {output_filter}")
    else:
        assert len(args) > 2
        output_filter = args[3]
    if not (os.path.exists(output_filter) and os.path.isfile(output_filter)):
        mx.abort(f"Output filter {output_filter} is not a file")

    gnur_out_file = args[0]
    fastr_out_file = args[1]
    for f in (gnur_out_file, fastr_out_file, output_filter):
        if not os.path.exists(f) or not os.path.isfile(f):
            mx.abort(f"{f} is not a file")

    pkgtest_cmp_args = [gnur_out_file, fastr_out_file, output_filter]
    if len(args) > 3:
        pkgtest_cmp_args += args[3:]

    # Initialize logging, since pkgtest initializes it explicitly.
    logging.basicConfig(stream=sys.stdout, level=logging.DEBUG, format="%(message)s")

    status, statement_passed, statement_failed = pkgtest_load().pkgtest_cmp(pkgtest_cmp_args)
    print(f"Status = {status}, statement_passed = {statement_passed}, statement_failed = {statement_failed}")
    if status != 0:
        mx.abort("Comparison failed")
    else:
        mx.log("Comparison successful")


def installpkgs(args, **kwargs):
    full_args = _pkgtest_args(args)
    mx.logv(["installpkgs"] + full_args)
    return pkgtest_load().installpkgs(full_args)


def find_top100(*args, **kwargs):
    full_args = _pkgtest_args(args) + ["100"]
    mx.logv(["find_top"] + full_args)
    return pkgtest_load().find_top(full_args)


def find_top(*args, **kwargs):
    full_args = _pkgtest_args(args)
    mx.logv(["find_top"] + full_args)
    return pkgtest_load().find_top(args)


def r_pkgtest_analyze(args, **kwargs):
    '''
    Run analysis for package installation/testing results.
    '''
    vmArgs = mx.get_runtime_jvm_args(_pkgtest_analyzer_project)
    vmArgs += [_pkgtest_analyzer_main_class]
    mx.run_java(vmArgs + args)


def pkgcache(args, **kwargs):
    """ See 'mx r-pkgcache --help' """
    full_args = _pkgtest_args(args)
    mx.logv(["r-pkgcache"] + full_args)
    return pkgtest_load().pkgcache(full_args)

def build_binary_pkgs(args_in, **kwargs):
    '''
    Builds binary packages of components that we cache for build speed-up.
    See the CI scripts for details.
    '''
    parser = ArgumentParser()
    parser.add_argument('--f2c-version', type=int, dest='f2c_version', required=True, help='Current version of f2c, the tarball will use this + 1')
    parser.add_argument('--recommended-pkgs-version', default=0, type=int, dest='recommended_version', help='Current version of recommended packages binary, the tarball will use this + 1')
    parser.add_argument('--recommended-pkgs-list', dest='recommended_list', required=True, help='Comma separated list of recommended packages')
    args = parser.parse_args(args_in)

    os_name = platform.system().lower()
    dest_dir = os.path.join(_fastr_suite.dir, 'binary-packages')
    shutil.rmtree(dest_dir, ignore_errors=True)
    mx.ensure_dir_exists(dest_dir)

    # F2C
    # creates binary-packages/f2c-binary-{version}-{osname}-amd64/f2c with contents of FASTR_HOME/f2c
    f2c_name = 'f2c-binary-' + str(args.f2c_version + 1) + '-' + os_name + '-amd64'
    f2c_path = os.path.join(dest_dir, f2c_name)
    shutil.copytree(os.path.join(_fastr_suite.dir, 'f2c'), os.path.join(f2c_path, 'f2c'))
    # creates the tarball
    result_tarball = os.path.join(dest_dir, f2c_name + '.tar.gz')
    with tarfile.open(result_tarball, "w:gz") as tar:
        tar.add(f2c_path, arcname=os.path.basename(f2c_path))
    mx.log("Binary package created at: " + result_tarball)

    # Recommended packages
    # creates binary-packages/fastr-recommended-pkgs-{version}-{osname}-amd64/fastr-recommended-pkgs
    pkgs_name = 'fastr-recommended-pkgs-' + str(args.recommended_version + 1) + '-' + os_name + '-amd64'
    pkgs_path = os.path.join(dest_dir, pkgs_name)
    pkgs_pkgs_path = os.path.join(pkgs_path, 'pkgs')
    mx.ensure_dir_exists(pkgs_pkgs_path)
    for pkg_name in args.recommended_list.split(','):
        shutil.copytree(os.path.join(_fastr_suite.dir, 'library', pkg_name), os.path.join(pkgs_pkgs_path, pkg_name))
    # add file with API digest
    import io
    string_io = io.StringIO()
    try:
        sys.stdout = string_io
        pkgcache(['--print-api-checksum', '--vm', 'fastr'])
    finally:
        sys.stdout = sys.__stdout__
    checksum_lines = string_io.getvalue().splitlines(keepends=False)
    mx.log("===== Output of 'mx r-pkgcache --print-api-checksum --vm fastr': =====")
    mx.log(string_io.getvalue())
    mx.log("===== End of output of 'mx r-pkgcache --print-api-checksum --vm fastr' =====")
    with open(os.path.join(pkgs_path, 'api-checksum.txt'), 'w') as f:
        checksum = checksum_lines[-1]
        f.write(checksum + "\n")
    # creates the tarball
    result_tarball = os.path.join(dest_dir, pkgs_name + '.tar.gz')
    with tarfile.open(result_tarball, "w:gz") as tar:
        tar.add(pkgs_path, arcname=os.path.basename(pkgs_path))
    mx.log("Binary package created at: " + result_tarball)

    mx.log("Contents of the " + dest_dir + "directory: ")
    mx.run(['ls', '-R', dest_dir])
    return 0

COPYRIGHT_HEADER_GPL3 = """\
/*
 * Copyright (c) 2013, 2021, Oracle and/or its affiliates. All rights reserved.
 * DO NOT ALTER OR REMOVE COPYRIGHT NOTICES OR THIS FILE HEADER.
 *
 * This code is free software; you can redistribute it and/or modify it
 * under the terms of the GNU General Public License version 3 only, as
 * published by the Free Software Foundation.
 *
 * This code is distributed in the hope that it will be useful, but WITHOUT
 * ANY WARRANTY; without even the implied warranty of MERCHANTABILITY or
 * FITNESS FOR A PARTICULAR PURPOSE.  See the GNU General Public License
 * version 3 for more details (a copy is included in the LICENSE file that
 * accompanied this code).
 *
 * You should have received a copy of the GNU General Public License version
 * 3 along with this work; if not, write to the Free Software Foundation,
 * Inc., 51 Franklin St, Fifth Floor, Boston, MA 02110-1301 USA.
 *
 * Please contact Oracle, 500 Oracle Parkway, Redwood Shores, CA 94065 USA
 * or visit www.oracle.com if you need additional information or have any
 * questions.
 */
// Checkstyle: stop
//@formatter:off
{0}
"""

def generate_parser(args=None, out=None):
    import re
    cast_pattern = re.compile(r"\(\(RuleContext\)_localctx,")
    mx.suite("truffle").extensions.create_parser(
        grammar_project="com.oracle.truffle.r.parser",
        grammar_package="com.oracle.truffle.r.parser",
        grammar_name="R",
        copyright_template=COPYRIGHT_HEADER_GPL3,
        postprocess=lambda content: cast_pattern.sub("(_localctx,", content),
        args=args, out=out)

mx_register_dynamic_suite_constituents = mx_fastr_dists.mx_register_dynamic_suite_constituents  # pylint: disable=C0103


mx_unittest.add_config_participant(_unittest_config_participant)

_commands = {
    'r-install-deps' : [mx_fastr_install_deps.install_dependencies, '[options]'],
    'r' : [rshell, '[options]'],
    'R' : [rshell, '[options]'],
    'rscript' : [rscript, '[options]'],
    'Rscript' : [rscript, '[options]'],
    'rtestgen' : [testgen, ''],
    'rgate' : [rgate, ''],
    'rutsimple' : [ut_simple, ['options']],
    'rutdefault' : [ut_default, ['options']],
    'rutgate' : [ut_gate, ['options']],
    'rutgen' : [ut_gen, ['options']],
    'unittest' : [ut, ['options']],
    'rutnoapps' : [ut_noapps, ['options']],
    'rbcheck' : [rbcheck, '--filter [gnur-only,fastr-only,both,both-diff]'],
    'rbdiag' : [rbdiag, '(builtin)* [-v] [-n] [-m] [--sweep | --sweep=lite | --sweep=total] [--mnonly] [--noSelfTest] [--matchLevel=same | --matchLevel=error] [--maxSweeps=N] [--outMaxLev=N]'],
    'rrepl' : [rrepl, '[options]'],
    'rembed' : [rembed, '[options]'],
    'rembedtest' : [rembedtest, '[options]'],
    'r-cp' : [r_classpath, '[options]'],
<<<<<<< HEAD
    'r-pkgtest' : [pkgtest, '[options]'],
=======
    'pkgtest' : [pkgtest, ['options']],
    'pkgtest-cmp' : [pkgtest_cmp, '<gnur-output> <fastr-output> ...'],
>>>>>>> 685374e9
    'r-pkgtest-analyze' : [r_pkgtest_analyze, ['options']],
    'r-findtop100' : [find_top100, ['options']],
    'r-findtop' : [find_top, ['options']],
    'r-pkgcache' : [pkgcache, '[options]'],
    'installpkgs' : [installpkgs, '[options]'],
    'edinclude' : [mx_fastr_edinclude.edinclude, '[]'],
    'gnu-r' : [gnu_r, '[]'],
    'gnu-rscript' : [gnu_rscript, '[]'],
    'gnu-rtests' : [gnu_rtests, '[]'],
    'nativebuild' : [nativebuild, '[]'],
    'testrfficodegen' : [run_testrfficodegen, '[]'],
    'rfficodegen' : [run_rfficodegen, '[]'],
    'gnur-packages-test': [gnur_packages_test, '[]'],
    'build-binary-pkgs': [build_binary_pkgs, '[]'],
    'generate-r-parser': [generate_parser],
    }

mx.update_commands(_fastr_suite, _commands)<|MERGE_RESOLUTION|>--- conflicted
+++ resolved
@@ -452,7 +452,13 @@
     return gvm_home_arg + ["--gnur-home", gnur_path(), "--fastr-home", _fastr_suite.dir, "--repos", "SNAPSHOT,FASTR=file://" + fastr_pkgs_repo]
 
 def cran_pkg_tests(list_file, graalvm_home=None):
-    result = pkgtest(["--verbose"] + common_pkg_tests_args(graalvm_home) + ["--pkg-filelist", list_file])
+    cache_args = []
+    cache = os.environ.get('FASTR_PKGS_CACHE_OPT')
+    if cache is None:
+        mx.warn("If you want to use R packages cache, export environment variable FASTR_PKGS_CACHE_OPT. See option '--cache-pkgs' of 'mx pkgtest' for the syntax.")
+    else:
+        cache_args += ['--cache-pkgs', cache]
+    result = pkgtest(["--verbose"] + cache_args + common_pkg_tests_args(graalvm_home) + ["--pkg-filelist", list_file])
     if result != 0:
         mx.abort("package test failed")
 
@@ -1035,12 +1041,8 @@
     'rembed' : [rembed, '[options]'],
     'rembedtest' : [rembedtest, '[options]'],
     'r-cp' : [r_classpath, '[options]'],
-<<<<<<< HEAD
     'r-pkgtest' : [pkgtest, '[options]'],
-=======
-    'pkgtest' : [pkgtest, ['options']],
-    'pkgtest-cmp' : [pkgtest_cmp, '<gnur-output> <fastr-output> ...'],
->>>>>>> 685374e9
+    'r-pkgtest-cmp': [pkgtest_cmp, '<gnur-output> <fastr-output> ...'],
     'r-pkgtest-analyze' : [r_pkgtest_analyze, ['options']],
     'r-findtop100' : [find_top100, ['options']],
     'r-findtop' : [find_top, ['options']],
