#
# Copyright (c) 2013, 2016, Oracle and/or its affiliates. All rights reserved.
# DO NOT ALTER OR REMOVE COPYRIGHT NOTICES OR THIS FILE HEADER.
#
# This code is free software; you can redistribute it and/or modify it
# under the terms of the GNU General Public License version 2 only, as
# published by the Free Software Foundation.
#
# This code is distributed in the hope that it will be useful, but WITHOUT
# ANY WARRANTY; without even the implied warranty of MERCHANTABILITY or
# FITNESS FOR A PARTICULAR PURPOSE.  See the GNU General Public License
# version 2 for more details (a copy is included in the LICENSE file that
# accompanied this code).
#
# You should have received a copy of the GNU General Public License version
# 2 along with this work; if not, write to the Free Software Foundation,
# Inc., 51 Franklin St, Fifth Floor, Boston, MA 02110-1301 USA.
#
# Please contact Oracle, 500 Oracle Parkway, Redwood Shores, CA 94065 USA
# or visit www.oracle.com if you need additional information or have any
# questions.
#
import tempfile, platform, subprocess, sys
from os.path import join, sep, abspath
from argparse import ArgumentParser
import mx
import mx_gate
import mx_fastr_pkgtest
import mx_benchmark
from mx_benchmark import BenchmarkSuite
import shutil, os

'''
This is the launchpad for all the functions available for building/running/testing/analyzing
FastR. Ideally this code would be completely VM agnostic, i.e., be able to build/run with a variety
of VMs without change. That is currently not feasible due to the requirement that building
must use an pre-existing VM and running (for performance testing) must use a Graal-enabled VM.
It would require separate build/run steps to finesse this. However, running under a standards
VM is supported by dynamically checking if the jvmci suite is available
'''

_fastr_suite = mx.suite('fastr')
'''
If this is None, then we run under the standard VM in interpreted mode only.
Even if this is not None the global mx option --vm original forces interpreted mode
'''
_mx_jvmci = mx.suite("jvmci", fatalIfMissing=False)

class FakeJVMCI:
    def get_vm(self):
        # should only happen if jvmci vm selected
        mx.abort('FakeJVMCI.get_vm called')

    def get_jvmci_jdk(self):
        return mx.get_jdk()

    def build(self, args):
        return mx.build(args)

def mx_jvm():
    '''
    Check if the jvmci suite is available and if not return a fake one
    that uses the standard vm
    '''
    if not _mx_jvmci:
        return FakeJVMCI()
    else:
        return _mx_jvmci.extensions

_r_command_project = 'com.oracle.truffle.r.engine'
_repl_command = 'com.oracle.truffle.tools.debug.shell.client.SimpleREPLClient'
_command_class_dict = {'r': _r_command_project + ".shell.RCommand",
                       'rscript': _r_command_project + ".shell.RscriptCommand",
                        'rrepl': _repl_command}

def do_run_r(args, command, extraVmArgs=None, jdk=None, nonZeroIsFatal=True, out=None, err=None):
    '''
    This is the basic function that runs a FastR process, where args have already been parsed.
    Args:
      args: a list of command arguments
      command: e.g. 'R', implicitly defines the entry class (can be None for AOT)
      extraVmArgs: additional vm arguments
      jdk: jdk (an mx.JDKConfig instance) to use
      nonZeroIsFatal: whether to terminate the execution run fails
      out,err possible redirects to collect output

    By default a non-zero return code will cause an mx.abort, unless nonZeroIsFatal=False
    The assumption is that the VM is already built and available.
    '''
    setREnvironment()
    if not jdk:
        jdk = get_default_jdk()

    vmArgs = ['-cp', mx.classpath(_r_command_project)]

    vmArgs += _graal_options()

    if extraVmArgs is None or not '-da' in extraVmArgs:
        # unless explicitly disabled we enable assertion checking
        vmArgs += ['-ea', '-esa']

    if extraVmArgs:
        vmArgs += extraVmArgs

    vmArgs = _sanitize_vmArgs(jdk, vmArgs)
    if command:
        vmArgs.append(_command_class_dict[command.lower()])
    return mx.run_java(vmArgs + args, nonZeroIsFatal=nonZeroIsFatal, jdk=jdk, out=out, err=err)

def _sanitize_vmArgs(jdk, vmArgs):
    '''
    jdk/vm dependent analysis of vmArgs to remove those that are not appropriate for the
    chosen jdk/vm. It is easier to allow clients to set anything they want and filter them
    out here.
    '''
    if jdk.tag == 'jvmci':
        vm = mx_jvm().get_vm()
    else:
        vm = None
    xargs = []
    i = 0
    while i < len(vmArgs):
        vmArg = vmArgs[i]
        if 'graal' in vmArg or 'JVMCI' in vmArg:
            if vm and vm == "original":
                i = i + 1
                continue
        xargs.append(vmArg)
        i = i + 1
    return xargs

def _graal_options(nocompile=False):
    if _mx_jvmci:
        result = ['-Dgraal.InliningDepthError=500', '-Dgraal.EscapeAnalysisIterations=3', '-XX:JVMCINMethodSizeLimit=1000000']
        if nocompile:
            result += ['-Dgraal.TruffleCompilationThreshold=100000']
        return result
    else:
        return []

def _get_ldpaths(lib_env_name):
    ldpaths = os.path.join(os.environ['R_HOME'], 'etc', 'ldpaths')
    command = ['bash', '-c', 'source ' + ldpaths + ' && env']

    try:
        proc = subprocess.Popen(command, stdout=subprocess.PIPE)
        for line in proc.stdout:
            (key, _, value) = line.partition("=")
            if key == lib_env_name:
                return value.rstrip()
        # error if not found
        mx.abort('etc/ldpaths does not define ' + lib_env_name)
    except subprocess.CalledProcessError:
        mx.abort('error retrieving etc/ldpaths')

def setREnvironment():
    '''
    If R is run via mx, then the library path will not be set, whereas if it is
    run from 'bin/R' it will be, via etc/ldpaths.
    On Mac OS X El Capitan and beyond, this is moot as the variable is not
    passed down. It is TBD if we can avoid this on Linux.
    '''
    # This may have been set by a higher power
    if not os.environ.has_key('R_HOME'):
        os.environ['R_HOME'] = _fastr_suite.dir

    # Make sure that native code formats numbers consistently
    os.environ['LC_NUMERIC'] = 'C'

    osname = platform.system()
    if osname != 'Darwin':
        lib_env = 'LD_LIBRARY_PATH'

        if os.environ.has_key(lib_env):
            lib_value = os.environ[lib_env]
        else:
            lib_value = _get_ldpaths(lib_env)

        os.environ[lib_env] = lib_value

def get_default_jdk():
    '''
    Returns the (default) jdk under which to run.
    N.B. The jvmci jdk actually comes in three variants and the choice
    is controlled either by the DEFAULT_VM environment variable (recommended) or
    the --vm global option to mx.
    '''
    return mx_jvm().get_jvmci_jdk()

def run_r(args, command, parser=None, extraVmArgs=None, jdk=None, nonZeroIsFatal=True, out=None, err=None):
    '''
    Common function for running either R, Rscript (or rrepl).
    args are a list of strings that came after 'command' on the command line
    '''
    parser = parser if parser is not None else ArgumentParser(prog='mx ' + command)
    parser.add_argument('--J', dest='extraVmArgsList', action='append', help='extra Java VM arguments', metavar='@<args>')
    parser.add_argument('--jdk', action='store', help='jdk to use')
    ns, rargs = parser.parse_known_args(args)

    if ns.extraVmArgsList:
        j_extraVmArgsList = mx.split_j_args(ns.extraVmArgsList)
        if extraVmArgs is None:
            extraVmArgs = []
        extraVmArgs += j_extraVmArgsList

    if not jdk and ns.jdk:
        jdk = mx.get_jdk(tag=ns.jdk)

    # special cases normally handled in shell script startup
    if command == 'r' and len(rargs) > 0:
        if rargs[0] == 'RHOME':
            print _fastr_suite.dir
            sys.exit(0)
        elif rargs[0] == 'CMD':
            print 'CMD not implemented via mx, use: bin/R CMD ...'
            sys.exit(1)

    return do_run_r(rargs, command, extraVmArgs=extraVmArgs, jdk=jdk, nonZeroIsFatal=nonZeroIsFatal, out=out, err=err)

def rshell(args):
    '''run R shell'''
    return run_r(args, 'r')

def rscript(args, parser=None, out=None, err=None):
    '''run Rscript'''
    return run_r(args, 'rscript', parser=parser, out=out, err=err)

def rrepl(args, nonZeroIsFatal=True, extraVmArgs=None):
    '''run R repl'''
    run_r(args, 'rrepl')

def build(args):
    '''FastR build'''
    # workaround for Hotspot Mac OS X build problem
    osname = platform.system()
    if osname == 'Darwin':
        os.environ['COMPILER_WARNINGS_FATAL'] = 'false'
        os.environ['USE_CLANG'] = 'true'
        os.environ['LFLAGS'] = '-Xlinker -lstdc++'
    return mx_jvm().build(args)

def _fastr_gate_runner(args, tasks):
    # Until fixed, we call Checkstyle here and limit to primary
    with mx_gate.Task('Checkstyle check', tasks) as t:
        if t:
            if mx.checkstyle(['--primary']) != 0:
                t.abort('Checkstyle warnings were found')

    # FastR has custom copyright check
    with mx_gate.Task('Copyright check', tasks) as t:
        if t:
            if mx.checkcopyrights(['--primary']) != 0:
                t.abort('copyright errors')

    # build the native projects (GnuR/VM)
    with mx_gate.Task('BuildNative', tasks) as t:
        if t:
            build([])

    # check that the expected test output file is up to date
    with mx_gate.Task('UnitTests: ExpectedTestOutput file check', tasks) as t:
        if t:
            if junit(['--tests', _gate_noapps_unit_tests(), '--check-expected-output']) != 0:
                t.abort('unit tests expected output check failed')

    with mx_gate.Task('UnitTests: +EST', tasks) as t:
        if t:
            if junit(['--J', '@-DR:+NewStateTransition', '--tests', _gate_noapps_unit_tests()]) != 0:
                t.abort('unit tests failed')

    with mx_gate.Task('UnitTests: -EST', tasks) as t:
        if t:
            if junit(['--J', '@-DR:-NewStateTransition', '--tests', _gate_noapps_unit_tests()]) != 0:
                t.abort('unit tests failed')

mx_gate.add_gate_runner(_fastr_suite, _fastr_gate_runner)

def gate(args):
    '''Run the R gate'''
    # exclude findbugs until compliant
    mx_gate.gate(args + ['-x', '-t', 'FindBugs,Checkheaders,Distribution Overlap Check,BuildJavaWithEcj'])

def original_gate(args):
    '''Run the R gate (without filtering gate tasks)'''
    mx_gate.gate(args)

def _test_harness_body(args, vmArgs):
    '''the callback from mx.test'''
    libinstall = abspath("lib.install.cran")
    # make sure its empty
    shutil.rmtree(libinstall, ignore_errors=True)
    os.mkdir(libinstall)
    install_tmp = "install.tmp"
    shutil.rmtree(install_tmp, ignore_errors=True)
    os.mkdir(install_tmp)
    os.environ["TMPDIR"] = install_tmp
    os.environ['R_LIBS_USER'] = libinstall
    stacktrace_args = ['--J', '@-DR:-PrintErrorStacktracesToFile -DR:+PrintErrorStacktraces']

    install_args = ['--pkg-count', args.pkg_count]
    if args.ok_only:
        # only install/test packages that have been successfully installed
        install_args += ['--pkg-filelist', join(_cran_test_project(), 'ok.packages')]
    if not args.install_only:
        install_args += ['--run-tests']
    if args.ignore_blacklist:
        install_args += ['--ignore-blacklist']
    if args.install_dependents:
        install_args += ['--install-dependents']
    if args.print_ok_installs:
        install_args += ['--print-ok-installs']

    class OutputCapture:
        def __init__(self):
            self.data = ""
        def __call__(self, data):
            print data,
            self.data += data

    out = OutputCapture()

    rc = _installpkgs(stacktrace_args + install_args, out=out, err=out)

    shutil.rmtree(install_tmp, ignore_errors=True)
    return rc

def test(args):
    '''used for package installation/testing'''
    parser = ArgumentParser(prog='r test')
    parser.add_argument('--ok-only', action='store_true', help='only install/test packages from the ok.packages file')
    parser.add_argument('--install-only', action='store_true', help='just install packages, do not test')
    # sundry options understood by installpkgs R code
    parser.add_argument('--pkg-count', action='store', help='number of packages to install/test', default='100')
    parser.add_argument('--ignore-blacklist', action='store_true', help='pass --ignore-blacklist')
    parser.add_argument('--install-dependents', action='store_true', help='pass -install-dependents')
    parser.add_argument('--print-ok-installs', action='store_true', help='pass --print-ok-installs')
    return mx.test(args, harness=_test_harness_body, parser=parser)

def _test_srcdir():
    tp = 'com.oracle.truffle.r.test'
    return join(mx.project(tp).dir, 'src', tp.replace('.', sep))

def _junit_r_harness(args, vmArgs, junitArgs):
    # always pass the directory where the expected output file should reside
    runlistener_arg = 'expected=' + _test_srcdir()
    # there should not be any unparsed arguments at this stage
    if args.remainder:
        mx.abort('unexpected arguments: ' + str(args.remainder).strip('[]') + '; did you forget --tests')

    def add_arg_separator():
        # can't update in Python 2.7
        arg = runlistener_arg
        if len(arg) > 0:
            arg += ','
        return arg

    if args.gen_fastr_output:
        runlistener_arg = add_arg_separator()
        runlistener_arg += 'gen-fastr=' + args.gen_fastr_output

    if args.check_expected_output:
        args.gen_expected_output = True
        runlistener_arg = add_arg_separator()
        runlistener_arg += 'check-expected'

    if args.gen_expected_output:
        runlistener_arg = add_arg_separator()
        runlistener_arg += 'gen-expected'
        if args.keep_trailing_whitespace:
            runlistener_arg = add_arg_separator()
            runlistener_arg += 'keep-trailing-whitespace'
        if args.gen_expected_quiet:
            runlistener_arg = add_arg_separator()
            runlistener_arg += 'gen-expected-quiet'

    if args.gen_diff_output:
        runlistener_arg = add_arg_separator()
        runlistener_arg += 'gen-diff=' + args.gen_diff_output

#    if args.test_methods:
#        runlistener_arg = add_arg_separator()
#        runlistener_arg = 'test-methods=' + args.test_methods

    # use a custom junit.RunListener
    runlistener = 'com.oracle.truffle.r.test.TestBase$RunListener'
    if len(runlistener_arg) > 0:
        runlistener += ':' + runlistener_arg

    junitArgs += ['--runlistener', runlistener]

    # on some systems a large Java stack seems necessary
    vmArgs += ['-Xss12m']

    vmArgs += _graal_options(nocompile=True)

    setREnvironment()
    jdk = args.jdk
    if not jdk:
        jdk = get_default_jdk()
    vmArgs = _sanitize_vmArgs(jdk, vmArgs)

    return mx.run_java(vmArgs + junitArgs, nonZeroIsFatal=False, jdk=jdk)

def junit(args):
    '''run R Junit tests'''
    parser = ArgumentParser(prog='r junit')
    parser.add_argument('--gen-expected-output', action='store_true', help='generate/update expected test output file')
    parser.add_argument('--gen-expected-quiet', action='store_true', help='suppress output on new tests being added')
    parser.add_argument('--keep-trailing-whitespace', action='store_true', help='keep trailing whitespace in expected test output file')
    parser.add_argument('--check-expected-output', action='store_true', help='check but do not update expected test output file')
    parser.add_argument('--gen-fastr-output', action='store', metavar='<path>', help='generate FastR test output file')
    parser.add_argument('--gen-diff-output', action='store', metavar='<path>', help='generate difference test output file ')
    parser.add_argument('--jdk', action='store', help='jdk to use')
    # parser.add_argument('--test-methods', action='store', help='pattern to match test methods in test classes')

    if os.environ.has_key('R_PROFILE_USER'):
        mx.abort('unset R_PROFILE_USER before running unit tests')

    return mx.junit(args, _junit_r_harness, parser=parser)

def junit_simple(args):
    return mx.command_function('junit')(['--tests', _simple_unit_tests()] + args)

def junit_noapps(args):
    return mx.command_function('junit')(['--tests', _gate_noapps_unit_tests()] + args)

def junit_default(args):
    return mx.command_function('junit')(['--tests', _all_unit_tests()] + args)

def junit_gate(args):
    return mx.command_function('junit')(['--tests', _gate_unit_tests()] + args)

def _test_package():
    return 'com.oracle.truffle.r.test'

def _test_subpackage(name):
    return '.'.join((_test_package(), name))

def _simple_unit_tests():
#    return ','.join(map(_test_subpackage, ['library.base', 'library.stats', 'library.utils', 'library.fastr', 'builtins', 'functions', 'tck', 'parser', 'S4']))
    return ','.join(map(_test_subpackage, ['library.base', 'library.stats', 'library.utils', 'library.fastr', 'builtins', 'functions', 'parser', 'S4']))

def _package_unit_tests():
    return ','.join(map(_test_subpackage, ['rffi', 'rpackages']))

def _nodes_unit_tests():
    return 'com.oracle.truffle.r.nodes.test'

def _apps_unit_tests():
    return _test_subpackage('apps')

def _gate_noapps_unit_tests():
    return ','.join([_simple_unit_tests(), _nodes_unit_tests(), _package_unit_tests()])

def _gate_unit_tests():
    return ','.join([_gate_noapps_unit_tests(), _apps_unit_tests()])

def _all_unit_tests():
    return _gate_unit_tests()

def testgen(args):
    '''generate the expected output for unit tests, and All/Failing test classes'''
    parser = ArgumentParser(prog='r testgen')
    parser.add_argument('--tests', action='store', default=_all_unit_tests(), help='pattern to match test classes')
    args = parser.parse_args(args)
    # check we are in the home directory
    if os.getcwd() != _fastr_suite.dir:
        mx.abort('must run rtestgen from FastR home directory')

    def need_version_check():
        vardef = os.environ.has_key('FASTR_TESTGEN_GNUR')
        varval = os.environ['FASTR_TESTGEN_GNUR'] if vardef else None
        version_check = not vardef or varval != 'internal'
        if version_check:
            if vardef and varval != 'internal':
                rpath = join(varval, 'bin', 'R')
            else:
                rpath = 'R'
        else:
            rpath = None
        return version_check, rpath

    version_check, rpath = need_version_check()
    if version_check:
        # check the version of GnuR against FastR
        try:
            fastr_version = subprocess.check_output([mx.get_jdk().java, '-cp', mx.classpath('com.oracle.truffle.r.runtime'), 'com.oracle.truffle.r.runtime.RVersionNumber'])
            gnur_version = subprocess.check_output([rpath, '--version'])
            if not gnur_version.startswith(fastr_version):
                mx.abort('R version is incompatible with FastR, please update to ' + fastr_version)
        except subprocess.CalledProcessError:
            mx.abort('RVersionNumber.main failed')

    # clean the test project to invoke the test analyzer AP
    testOnly = ['--projects', 'com.oracle.truffle.r.test']
    mx.clean(['--no-dist', ] + testOnly)
    mx.build(testOnly)
    # now just invoke junit with the appropriate options
    mx.log("generating expected output for packages: ")
    for pkg in args.tests.split(','):
        mx.log("    " + str(pkg))
    junit(['--tests', args.tests, '--gen-expected-output', '--gen-expected-quiet'])

def unittest(args):
    print "use 'junit --tests testclasses' or 'junitsimple' to run FastR unit tests"

def rbcheck(args):
    '''check FastR builtins against GnuR'''
    parser = ArgumentParser(prog='mx rbcheck')
    parser.add_argument('--check-internal', action='store_const', const='--check-internal', help='check .Internal functions')
    parser.add_argument('--unknown-to-gnur', action='store_const', const='--unknown-to-gnur', help='list builtins not in GnuR FUNCTAB')
    parser.add_argument('--todo', action='store_const', const='--todo', help='show unimplemented')
    parser.add_argument('--no-eval-args', action='store_const', const='--no-eval-args', help='list functions that do not evaluate their args')
    parser.add_argument('--visibility', action='store_const', const='--visibility', help='list visibility specification')
    parser.add_argument('--printGnuRFunctions', action='store', help='ask GnuR to "print" value of functions')
    parser.add_argument('--packageBase', action='store', help='directory to be recursively scanned for R sources (used to get frequencies for builtins)')
    parser.add_argument('--interactive', action='store_const', const='--interactive', help='interactive querying of the word frequencies')
    args = parser.parse_args(args)

    class_map = mx.project('com.oracle.truffle.r.nodes').find_classes_with_matching_source_line(None, lambda line: "@RBuiltin" in line, True)
    classes = []
    for className, path in class_map.iteritems():
        classNameX = className.split("$")[0] if '$' in className else className

        if not classNameX.endswith('Factory'):
            classes.append([className, path])

    class_map = mx.project('com.oracle.truffle.r.nodes.builtin').find_classes_with_matching_source_line(None, lambda line: "@RBuiltin" in line, True)
    for className, path in class_map.iteritems():
        classNameX = className.split("$")[0] if '$' in className else className

        if not classNameX.endswith('Factory'):
            classes.append([className, path])

    (_, testfile) = tempfile.mkstemp(".classes", "mx")
    os.close(_)
    with open(testfile, 'w') as f:
        for c in classes:
            f.write(c[0] + ',' + c[1][0] + '\n')
    analyzeArgs = []
    if args.check_internal:
        analyzeArgs.append(args.check_internal)
    if args.unknown_to_gnur:
        analyzeArgs.append(args.unknown_to_gnur)
    if args.todo:
        analyzeArgs.append(args.todo)
    if args.no_eval_args:
        analyzeArgs.append(args.no_eval_args)
    if args.visibility:
        analyzeArgs.append(args.visibility)
    if args.interactive:
        analyzeArgs.append(args.interactive)
    if args.printGnuRFunctions:
        analyzeArgs.append('--printGnuRFunctions')
        analyzeArgs.append(args.printGnuRFunctions)
    if args.packageBase:
        analyzeArgs.append('--packageBase')
        analyzeArgs.append(args.packageBase)
    analyzeArgs.append(testfile)
    cp = mx.classpath('com.oracle.truffle.r.test')
    mx.run_java(['-cp', cp, 'com.oracle.truffle.r.test.tools.AnalyzeRBuiltin'] + analyzeArgs)

def rcmplib(args):
    '''compare FastR library R sources against GnuR'''
    parser = ArgumentParser(prog='mx rcmplib')
    parser.add_argument('--gnurhome', action='store', help='path to GnuR sources', required=True)
    parser.add_argument('--package', action='store', help='package to check', default="base")
    parser.add_argument('--paths', action='store_true', help='print full paths of files that differ')
    parser.add_argument('--diffapp', action='store', help='diff application', default="diff")
    args = parser.parse_args(args)
    cmpArgs = []
    cmpArgs.append("--gnurhome")
    cmpArgs.append(args.gnurhome)
    cmpArgs.append("--package")
    cmpArgs.append(args.package)
    if args.paths:
        cmpArgs.append("--paths")
        cmpArgs.append("--diffapp")
        cmpArgs.append(args.diffapp)

    cp = mx.classpath([pcp.name for pcp in mx.projects_opt_limit_to_suites()])
    mx.run_java(['-cp', cp, 'com.oracle.truffle.r.test.tools.cmpr.CompareLibR'] + cmpArgs)

def bm_suite():
    return mx.suite('r-benchmarks', fatalIfMissing=False)
<<<<<<< HEAD

def bench(args):
    if bm_suite():
        mx.command_function('r-benchmarks:bench')(args)
    else:
        mx.abort("no benchmarks available")

def rbench(args):
    if bm_suite():
        mx.command_function('r-benchmarks:rbench')(args)
    else:
        mx.abort("no benchmarks available")

=======

# convenience to force RInternal
def benchmark(args):
    if bm_suite():
        return mx_benchmark.benchmark(['RInternal'] + args)
    else:
        mx.abort("no benchmarks available")

def _fastr_rhome_dict(vmArgs=None, jdk=None):
    return {'name': 'FastR', 'suite_name': 'fastr', 'vmArgs': vmArgs, 'jdk': jdk}

>>>>>>> 58a9f35b
def _cran_test_project():
    return mx.project('com.oracle.truffle.r.test.cran').dir

def installpkgs(args):
    _installpkgs(args)

def _installpkgs(args, out=None, err=None):
    cran_test = _cran_test_project()
    script = join(cran_test, 'r', 'install.cran.packages.R')
    return rscript([script] + args, out=out, err=err)

class FastRBenchmarkSuite(BenchmarkSuite):
    """
<<<<<<< HEAD
    This class is registered with mx_benchmark and provides the connection
    between "mx benchmark" and "mx bench"
=======
    This class is registered with mx_benchmark.
>>>>>>> 58a9f35b
    """

    def name(self):
        return "RInternal"

    def group(self):
        return "fastr"

    def vmArgs(self, bmSuiteArgs):
<<<<<<< HEAD
        return []

    def runArgs(self, bmSuiteArgs):
        return []

    def run(self, benchmarks, bmSuiteArgs):
        if bm_suite():
            return mx.command_function('r-benchmarks:bench')(bmSuiteArgs)
        else:
            mx.abort("no benchmarks available")

=======
        return self.vm_args

    def runArgs(self, bmSuiteArgs):
        return self.args

    def run(self, benchmarks, bmSuiteArgs):
        if bm_suite():
            self.args = []
            self.vm_args = []
            self.jdk = None

            self.vm_args.append('-Xmx6g')
            # This turns off all visibility support
            self.vm_args.append('-DR:+IgnoreVisibility')
            # Evidently these options are specific to Graal but do_run_r filters inappropriate options
            # if we are running under a different VM
            self.vm_args.append('-Dgraal.TruffleCompilationExceptionsAreFatal=true')
            self.vm_args.append('-Dgraal.TraceTruffleCompilation=true')
            self.vm_args += ['-da', '-dsa']

            i = 0
            while i < len(bmSuiteArgs):
                arg = bmSuiteArgs[i]
                if arg == '--J':
                    argslist = mx.split_j_args([self.getVmArgValue(arg, bmSuiteArgs, i)])
                    self.vm_args += argslist
                    i = i + 1
                elif arg == '--jdk':
                    self.jdk = self.getVmArgValue(arg, bmSuiteArgs, i)
                    i = i + 1
                else:
                    self.args.append(arg)
                i = i + 1
            return mx.command_function('rbench')(self.args, _fastr_rhome_dict(self.vm_args, self.jdk))
        else:
            mx.abort("no benchmarks available")

    def getVmArgValue(self, key, args, i):
        if i < len(args) - 1:
            return args[i + 1]
        else:
            mx.abort('value expected after ' + key)


>>>>>>> 58a9f35b
mx_benchmark.add_bm_suite(FastRBenchmarkSuite())

_commands = {
    'r' : [rshell, '[options]'],
    'R' : [rshell, '[options]'],
    'rscript' : [rscript, '[options]'],
    'Rscript' : [rscript, '[options]'],
    'rtestgen' : [testgen, ''],
    'originalgate' : [original_gate, '[options]'],
    'benchmark' : [benchmark, ''],
    'build' : [build, ''],
    'gate' : [gate, ''],
    'junit' : [junit, ['options']],
    'junitsimple' : [junit_simple, ['options']],
    'junitdefault' : [junit_default, ['options']],
    'junitgate' : [junit_gate, ['options']],
    'junitnoapps' : [junit_noapps, ['options']],
    'unittest' : [unittest, ['options']],
    'rbcheck' : [rbcheck, ['options']],
    'rcmplib' : [rcmplib, ['options']],
    'test' : [test, ['options']],
    'rrepl' : [rrepl, '[options]'],
    'installpkgs' : [installpkgs, '[options]'],
    'installcran' : [installpkgs, '[options]'],
    }

_commands.update(mx_fastr_pkgtest._commands)

mx.update_commands(_fastr_suite, _commands)<|MERGE_RESOLUTION|>--- conflicted
+++ resolved
@@ -581,23 +581,19 @@
     cp = mx.classpath([pcp.name for pcp in mx.projects_opt_limit_to_suites()])
     mx.run_java(['-cp', cp, 'com.oracle.truffle.r.test.tools.cmpr.CompareLibR'] + cmpArgs)
 
+def _cran_test_project():
+    return mx.project('com.oracle.truffle.r.test.cran').dir
+
+def installpkgs(args):
+    _installpkgs(args)
+
+def _installpkgs(args, out=None, err=None):
+    cran_test = _cran_test_project()
+    script = join(cran_test, 'r', 'install.cran.packages.R')
+    return rscript([script] + args, out=out, err=err)
+
 def bm_suite():
     return mx.suite('r-benchmarks', fatalIfMissing=False)
-<<<<<<< HEAD
-
-def bench(args):
-    if bm_suite():
-        mx.command_function('r-benchmarks:bench')(args)
-    else:
-        mx.abort("no benchmarks available")
-
-def rbench(args):
-    if bm_suite():
-        mx.command_function('r-benchmarks:rbench')(args)
-    else:
-        mx.abort("no benchmarks available")
-
-=======
 
 # convenience to force RInternal
 def benchmark(args):
@@ -609,26 +605,9 @@
 def _fastr_rhome_dict(vmArgs=None, jdk=None):
     return {'name': 'FastR', 'suite_name': 'fastr', 'vmArgs': vmArgs, 'jdk': jdk}
 
->>>>>>> 58a9f35b
-def _cran_test_project():
-    return mx.project('com.oracle.truffle.r.test.cran').dir
-
-def installpkgs(args):
-    _installpkgs(args)
-
-def _installpkgs(args, out=None, err=None):
-    cran_test = _cran_test_project()
-    script = join(cran_test, 'r', 'install.cran.packages.R')
-    return rscript([script] + args, out=out, err=err)
-
 class FastRBenchmarkSuite(BenchmarkSuite):
     """
-<<<<<<< HEAD
-    This class is registered with mx_benchmark and provides the connection
-    between "mx benchmark" and "mx bench"
-=======
     This class is registered with mx_benchmark.
->>>>>>> 58a9f35b
     """
 
     def name(self):
@@ -638,19 +617,6 @@
         return "fastr"
 
     def vmArgs(self, bmSuiteArgs):
-<<<<<<< HEAD
-        return []
-
-    def runArgs(self, bmSuiteArgs):
-        return []
-
-    def run(self, benchmarks, bmSuiteArgs):
-        if bm_suite():
-            return mx.command_function('r-benchmarks:bench')(bmSuiteArgs)
-        else:
-            mx.abort("no benchmarks available")
-
-=======
         return self.vm_args
 
     def runArgs(self, bmSuiteArgs):
@@ -695,7 +661,6 @@
             mx.abort('value expected after ' + key)
 
 
->>>>>>> 58a9f35b
 mx_benchmark.add_bm_suite(FastRBenchmarkSuite())
 
 _commands = {
