--- conflicted
+++ resolved
@@ -45,15 +45,9 @@
   # libraries that we depend on
   "libraries" : {
     "GNUR" : {
-<<<<<<< HEAD
         "path" : "libdownloads/R-3.6.1.tar.gz", # keep in sync with the GraalVM support distribution
-        "urls" : ["http://cran.rstudio.com/src/base/R-3/R-3.6.1.tar.gz"],
+        "urls" : ["https://cran.rstudio.com/src/base/R-3/R-3.6.1.tar.gz"],
         "sha1" : "0041c025561b5622e3dc88cdedf82334620cd3c2",
-=======
-        "path" : "libdownloads/R-3.5.1.tar.gz", # keep in sync with the GraalVM support distribution
-        "urls" : ["https://cran.rstudio.com/src/base/R-3/R-3.5.1.tar.gz"],
-        "sha1" : "9314d3d372b05546a33791fbc8dd579c92ebd16b",
->>>>>>> e150574c
         "resource" : "true"
     },
 
