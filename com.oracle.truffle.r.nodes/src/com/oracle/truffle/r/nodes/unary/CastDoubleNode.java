--- conflicted
+++ resolved
@@ -78,16 +78,7 @@
             ddata[i] = value;
             seenNA = seenNA || naProfile.isNA(value);
         }
-<<<<<<< HEAD
-        RDoubleVector ret = RDataFactory.createDoubleVector(ddata, !seenNA, getPreservedDimensions(operand), getPreservedNames(operand));
-        preserveDimensionNames(operand, ret);
-        if (preserveAttributes()) {
-            ret.copyRegAttributesFrom(operand);
-        }
-        return ret;
-=======
         return vectorCopy(operand, ddata, !seenNA);
->>>>>>> bd84f9ec
     }
 
     @Specialization
