/*
 * Copyright (c) 2014, 2014, Oracle and/or its affiliates. All rights reserved.
 * DO NOT ALTER OR REMOVE COPYRIGHT NOTICES OR THIS FILE HEADER.
 *
 * This code is free software; you can redistribute it and/or modify it
 * under the terms of the GNU General Public License version 2 only, as
 * published by the Free Software Foundation.
 *
 * This code is distributed in the hope that it will be useful, but WITHOUT
 * ANY WARRANTY; without even the implied warranty of MERCHANTABILITY or
 * FITNESS FOR A PARTICULAR PURPOSE.  See the GNU General Public License
 * version 2 for more details (a copy is included in the LICENSE file that
 * accompanied this code).
 *
 * You should have received a copy of the GNU General Public License version
 * 2 along with this work; if not, write to the Free Software Foundation,
 * Inc., 51 Franklin St, Fifth Floor, Boston, MA 02110-1301 USA.
 *
 * Please contact Oracle, 500 Oracle Parkway, Redwood Shores, CA 94065 USA
 * or visit www.oracle.com if you need additional information or have any
 * questions.
 */
package com.oracle.truffle.r.nodes.builtin.base;

import static com.oracle.truffle.r.runtime.RBuiltinKind.*;

import com.oracle.truffle.api.CompilerDirectives.CompilationFinal;
import com.oracle.truffle.api.dsl.*;
import com.oracle.truffle.api.frame.*;
import com.oracle.truffle.r.nodes.*;
import com.oracle.truffle.r.nodes.access.*;
import com.oracle.truffle.r.nodes.builtin.*;
import com.oracle.truffle.r.runtime.*;
import com.oracle.truffle.r.runtime.REnvironment.PutException;
import com.oracle.truffle.r.runtime.data.*;

/**
 * {@code eval}, {@code evalq} and {@code local} are implemented as SUBSTITUTEs to ensure that the
 * expression/envir arguments are not evaluated which, absent full promises, is only possible for
 * builtins.
 *
 * N.B. {@code eval}, in particular, can accept an argument of any type so, with the current issue
 * of not being able to mix specializations that take arguments of type {@code T <: Object} and
 * {@code Object}, we don't specialize on {@code RExpression} and {@code RLanguage} but do runtime
 * instance checks instead.
 *
 * The general case where the "envir" argument is an arbitrary environment cannot be optimized by
 * Truffle as it necessarily involves a {@link MaterializedFrame}. However, we break out the special
 * case of the "current" frame, instead than routinely converting it to an environment and following
 * the slow path.
 *
 * TODO handle the special {@code enclos} argument special case.
 */
public class EvalFunctions {
    public abstract static class EvalAdapter extends RBuiltinNode {
        protected static final String[] PARAMETER_NAMES = new String[]{"expr", "envir", "enclosing"};

        @CompilationFinal private RFunction function;

        @Override
        public Object[] getParameterNames() {
            return PARAMETER_NAMES;
        }

        @Override
        public RNode[] getParameterValues() {
            return new RNode[]{ConstantNode.create(RMissing.instance), ConstantNode.create(RMissing.instance), ConstantNode.create(RMissing.instance)};
        }

        private static Object checkConvertSymbol(Object expr) {
            if (expr instanceof RSymbol) {
                String symbolName = ((RSymbol) expr).getName();
                // We have to turn the string value back into a RLanguage object
                return RDataFactory.createLanguage(ReadVariableNode.create(symbolName, false));
            } else {
                return expr;
            }
        }

        /**
         * Slow path variant, eval in arbitrary environment/frame.
         */
        protected Object doEvalBody(VirtualFrame frame, Object exprArg, REnvironment envir, @SuppressWarnings("unused") RMissing enclos) {
            Object expr = checkConvertSymbol(exprArg);

            if (expr instanceof RExpression || expr instanceof RLanguage) {
                try {
                    Object result;
                    if (expr instanceof RExpression) {
                        result = RContext.getEngine().eval(getFunction(), (RExpression) expr, envir, REnvironment.emptyEnv());
                    } else {
                        result = RContext.getEngine().eval(getFunction(), (RLanguage) expr, envir, REnvironment.emptyEnv());
                    }
                    return result;
                } catch (PutException ex) {
                    throw RError.error(frame, getEncapsulatingSourceSection(), ex);
                }
            } else {
                // just return value
                return expr;
            }
        }

        /**
         * Fast path variant, eval in the caller frame.
         */
        protected Object doEvalBodyInCallerFrame(VirtualFrame frame, Object exprArg) {
            Object expr = checkConvertSymbol(exprArg);

            if (expr instanceof RExpression) {
                return RContext.getEngine().eval((RExpression) exprArg, frame);
            } else if (expr instanceof RLanguage) {
                return RContext.getEngine().eval((RLanguage) exprArg, frame);
            } else {
                // just return value
                return expr;
            }
        }

        protected RFunction getFunction() {
            if (function == null) {
                function = RContext.getEngine().lookupBuiltin(getRBuiltin().name());
            }
            return function;
        }
    }

    @RBuiltin(name = "eval", kind = SUBSTITUTE)
    public abstract static class Eval extends EvalAdapter {

        @Specialization
        public Object doEval(VirtualFrame frame, Object expr, @SuppressWarnings("unused") RMissing envir, @SuppressWarnings("unused") RMissing enclos) {
            return doEvalBodyInCallerFrame(frame, expr);
        }

        @Specialization
        public Object doEval(@SuppressWarnings("unused") VirtualFrame frame, Object expr, REnvironment envir, RMissing enclos) {
            controlVisibility();
            return doEvalBody(frame, expr, envir, enclos);
        }

    }

    @RBuiltin(name = "evalq", nonEvalArgs = {0}, kind = SUBSTITUTE)
    public abstract static class EvalQuote extends EvalAdapter {

        @Specialization
        public Object doEval(VirtualFrame frame, RPromise expr, @SuppressWarnings("unused") RMissing envir, @SuppressWarnings("unused") RMissing enclos) {
            return doEvalBodyInCallerFrame(frame, RDataFactory.createLanguage(expr.getRep()));
        }

        @Specialization
        public Object doEval(VirtualFrame frame, RPromise expr, REnvironment envir, RMissing enclos) {
            /*
             * evalq does not evaluate it's first argument
             */
            controlVisibility();
            return doEvalBody(frame, RDataFactory.createLanguage(expr.getRep()), envir, enclos);
        }

    }

    @RBuiltin(name = "local", nonEvalArgs = {0}, kind = SUBSTITUTE)
    public abstract static class Local extends EvalAdapter {
        @SuppressWarnings("hiding") protected static final String[] PARAMETER_NAMES = new String[]{"expr", "envir"};

        @Override
        public Object[] getParameterNames() {
            return PARAMETER_NAMES;
        }

        @Override
        public RNode[] getParameterValues() {
            return new RNode[]{ConstantNode.create(RMissing.instance), ConstantNode.create(RMissing.instance)};
        }

        @Specialization
        public Object doEval(VirtualFrame frame, RPromise expr, @SuppressWarnings("unused") RMissing envir, RMissing enclos) {
<<<<<<< HEAD
            return doEval(expr, new REnvironment.NewEnv(REnvironment.frameToEnvironment(frame.materialize()), 0), enclos);
=======
            return doEval(frame, expr, new REnvironment.NewEnv(REnvironment.frameToEnvironment(frame), 0), enclos);
>>>>>>> a0a3378b
        }

        @Specialization
        public Object doEval(VirtualFrame frame, RPromise expr, REnvironment envir, RMissing enclos) {
            /*
             * local does not evaluate it's first argument
             */
            controlVisibility();
            return doEvalBody(frame, RDataFactory.createLanguage(expr.getRep()), envir, enclos);
        }

    }
}<|MERGE_RESOLUTION|>--- conflicted
+++ resolved
@@ -134,7 +134,7 @@
         }
 
         @Specialization
-        public Object doEval(@SuppressWarnings("unused") VirtualFrame frame, Object expr, REnvironment envir, RMissing enclos) {
+        public Object doEval(VirtualFrame frame, Object expr, REnvironment envir, RMissing enclos) {
             controlVisibility();
             return doEvalBody(frame, expr, envir, enclos);
         }
@@ -176,11 +176,7 @@
 
         @Specialization
         public Object doEval(VirtualFrame frame, RPromise expr, @SuppressWarnings("unused") RMissing envir, RMissing enclos) {
-<<<<<<< HEAD
-            return doEval(expr, new REnvironment.NewEnv(REnvironment.frameToEnvironment(frame.materialize()), 0), enclos);
-=======
-            return doEval(frame, expr, new REnvironment.NewEnv(REnvironment.frameToEnvironment(frame), 0), enclos);
->>>>>>> a0a3378b
+            return doEval(frame, expr, new REnvironment.NewEnv(REnvironment.frameToEnvironment(frame.materialize()), 0), enclos);
         }
 
         @Specialization
