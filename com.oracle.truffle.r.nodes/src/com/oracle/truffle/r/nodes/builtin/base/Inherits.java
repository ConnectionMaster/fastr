--- conflicted
+++ resolved
@@ -55,32 +55,17 @@
     }
 
     @Specialization
-<<<<<<< HEAD
-    public Object doesInherit(VirtualFrame frame, RAbstractVector x, RAbstractStringVector what, @SuppressWarnings("unused") RMissing which) {
-        return doesInherit(frame, x, what, RRuntime.LOGICAL_FALSE);
-    }
-
-    @Specialization
-    @SuppressWarnings("unused")
-    public Object doesInherit(RAbstractVector x, RAbstractStringVector what, Object which) {
-=======
     public Object doesInherit(RAbstractVector x, RAbstractStringVector what, @SuppressWarnings("unused") RMissing which) {
         return doesInherit(x, what, RRuntime.LOGICAL_FALSE);
     }
 
     @Specialization
     public Object doesInherit(@SuppressWarnings("unused") RAbstractVector x, @SuppressWarnings("unused") RAbstractStringVector what, @SuppressWarnings("unused") Object which) {
->>>>>>> f9195d9e
         throw RError.getNotLengthOneLogicalVector(getSourceSection(), RRuntime.WHICH);
     }
 
     @Specialization
-<<<<<<< HEAD
-    @SuppressWarnings("unused")
-    public Object doesInherit(RAbstractVector x, Object what, Object which) {
-=======
     public Object doesInherit(@SuppressWarnings("unused") RAbstractVector x, @SuppressWarnings("unused") Object what, @SuppressWarnings("unused") Object which) {
->>>>>>> f9195d9e
         throw RError.getNotCharacterVector(getSourceSection(), RRuntime.WHAT);
     }
 }