--- conflicted
+++ resolved
@@ -31,73 +31,6 @@
 
     @Child private PrecedenceNode precedenceNode = PrecedenceNodeGen.create(null, null);
 
-<<<<<<< HEAD
-    @Child private CastComplexNode castComplex;
-    @Child private CastDoubleNode castDouble;
-    @Child private CastIntegerNode castInteger;
-    @Child private CastLogicalNode castLogical;
-    @Child private CastStringNode castString;
-    @Child private CastRawNode castRaw;
-    @Child private CastListNode castList;
-
-    protected Object castComplex(VirtualFrame frame, Object operand, boolean preserveAllAttr) {
-        if (castComplex == null) {
-            CompilerDirectives.transferToInterpreterAndInvalidate();
-            castComplex = insert(CastComplexNodeGen.create(null, true, preserveAllAttr, preserveAllAttr));
-        }
-        return castComplex.executeCast(frame, operand);
-    }
-
-    protected Object castDouble(VirtualFrame frame, Object operand, boolean preserveAllAttr) {
-        if (castDouble == null) {
-            CompilerDirectives.transferToInterpreterAndInvalidate();
-            castDouble = insert(CastDoubleNodeGen.create(null, true, preserveAllAttr, preserveAllAttr));
-        }
-        return castDouble.executeCast(frame, operand);
-    }
-
-    protected Object castInteger(VirtualFrame frame, Object operand, boolean preserveAllAttr) {
-        if (castInteger == null) {
-            CompilerDirectives.transferToInterpreterAndInvalidate();
-            castInteger = insert(CastIntegerNodeGen.create(null, true, preserveAllAttr, preserveAllAttr));
-        }
-        return castInteger.executeCast(frame, operand);
-    }
-
-    protected Object castLogical(VirtualFrame frame, Object operand, boolean preserveAllAttr) {
-        if (castLogical == null) {
-            CompilerDirectives.transferToInterpreterAndInvalidate();
-            castLogical = insert(CastLogicalNodeGen.create(null, true, preserveAllAttr, preserveAllAttr));
-        }
-        return castLogical.executeCast(frame, operand);
-    }
-
-    protected Object castString(VirtualFrame frame, Object operand, boolean preserveAllAttr) {
-        if (castString == null) {
-            CompilerDirectives.transferToInterpreterAndInvalidate();
-            castString = insert(CastStringNodeGen.create(null, false, true, preserveAllAttr, preserveAllAttr));
-        }
-        return castString.executeCast(frame, operand);
-    }
-
-    protected Object castRaw(VirtualFrame frame, Object operand, boolean preserveAllAttr) {
-        if (castRaw == null) {
-            CompilerDirectives.transferToInterpreterAndInvalidate();
-            castRaw = insert(CastRawNodeGen.create(null, true, preserveAllAttr, preserveAllAttr));
-        }
-        return castRaw.executeCast(frame, operand);
-    }
-
-    protected RList castList(VirtualFrame frame, Object operand, boolean preserveAllAttr) {
-        if (castList == null) {
-            CompilerDirectives.transferToInterpreterAndInvalidate();
-            castList = insert(CastListNodeGen.create(null, true, preserveAllAttr, preserveAllAttr));
-        }
-        return castList.executeList(frame, operand);
-    }
-
-=======
->>>>>>> 66306301
     private int precedence(VirtualFrame frame, RArgsValuesAndNames args) {
         int precedence = -1;
         Object[] array = args.getValues();
