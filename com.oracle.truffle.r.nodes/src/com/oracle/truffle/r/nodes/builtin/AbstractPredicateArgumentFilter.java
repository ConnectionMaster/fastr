--- conflicted
+++ resolved
@@ -36,14 +36,6 @@
 
     @Override
     public boolean test(T arg) {
-<<<<<<< HEAD
-        if (profile.profile(!isNullable && (arg == RNull.instance || arg == null))) {
-            return false;
-        } else {
-            return valuePredicate.test(arg == RNull.instance ? null : arg);
-        }
-=======
         return valuePredicate.test(arg);
->>>>>>> bd84f9ec
     }
 }