--- conflicted
+++ resolved
@@ -279,8 +279,7 @@
         for (int i = 0; i < arguments.length; i++) {
             if (i == 0 && dispatchTempIdentifier != null) {
                 SourceSection source = arguments[0].getSourceSection();
-                args[0] = new GetTempNode(dispatchTempIdentifier);
-                args[0].assignSourceSection(source);
+                args[0] = new GetTempNode(dispatchTempIdentifier, source);
             } else {
                 args[i] = arguments[i] == null ? null : NodeUtil.cloneNode(arguments[i].asRNode());
             }
@@ -510,7 +509,7 @@
 
     }
 
-    public static final class GetTempNode extends RNode implements RSyntaxNode {
+    public static final class GetTempNode extends RNode {
 
         @Child private FrameSlotNode slot;
         private final SourceSection source;
@@ -570,17 +569,6 @@
             return cachedNode.execute(frame, function, s3Args);
         }
 
-<<<<<<< HEAD
-        private CallArgumentsNode adapt(CallArgumentsNode arguments) {
-            if (dispatchTempIdentifier != null) {
-                SourceSection source = arguments.arguments[0].getSourceSection();
-                arguments.arguments[0] = new GetTempNode(dispatchTempIdentifier, source);
-            }
-            return arguments;
-        }
-
-=======
->>>>>>> cfea4ad7
         private static LeafCallNode createCacheNode(VirtualFrame frame, CallArgumentsNode args, SourceSection callSrc, RFunction function) {
             CompilerDirectives.transferToInterpreter();
             SourceSection argsSrc = args.getEncapsulatingSourceSection();
