--- conflicted
+++ resolved
@@ -22,12 +22,6 @@
  */
 package com.oracle.truffle.r.nodes.function;
 
-<<<<<<< HEAD
-=======
-import java.lang.reflect.Array;
-import java.util.*;
-
->>>>>>> c936fa28
 import com.oracle.truffle.api.*;
 import com.oracle.truffle.api.frame.*;
 import com.oracle.truffle.api.nodes.*;
@@ -79,17 +73,18 @@
     /**
      * Creates a call to a resolved {@link RBuiltinKind#INTERNAL} that will be used to replace the
      * original call.
-     *
+     * 
+     * @param frame TODO
      * @param src source section to use (from original call)
      * @param internalCallArg the {@link UninitializedCallNode} corresponding to the argument to the
      *            {code .Internal}.
      * @param function the resolved {@link RFunction}.
      */
-    public static RCallNode createInternalCall(SourceSection src, RCallNode internalCallArg, RFunction function) {
+    public static RCallNode createInternalCall(VirtualFrame frame, SourceSection src, RCallNode internalCallArg, RFunction function) {
         BuiltinFunctionVariableNode functionNode = BuiltinFunctionVariableNodeFactory.create(function);
         assert internalCallArg instanceof UninitializedCallNode;
         UninitializedCallNode current = new UninitializedCallNode(functionNode, ((UninitializedCallNode) internalCallArg).args);
-        RCallNode result = current.createCacheNode(function);
+        RCallNode result = current.createCacheNode(frame, function);
         result.assignSourceSection(src);
         return result;
     }
@@ -125,7 +120,6 @@
         return null;
     }
 
-<<<<<<< HEAD
     protected <T extends Node> T replaceChild(T oldChild, T newChild) {
         if (oldChild == null) {
             return insert(newChild);
@@ -134,10 +128,7 @@
         }
     }
 
-    private abstract static class RootCallNode extends RCallNode {
-=======
     public abstract static class RootCallNode extends RCallNode {
->>>>>>> c936fa28
 
         @Child protected RNode functionNode;
 
