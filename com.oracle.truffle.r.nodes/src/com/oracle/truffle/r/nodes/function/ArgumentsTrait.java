--- conflicted
+++ resolved
@@ -24,14 +24,9 @@
 
 public interface ArgumentsTrait {
 
-<<<<<<< HEAD
-    public static final String VARARG_NAME = "...";
-    public static final String VARARG_GETTER_PREFIX = "..";
-    public static final int NO_VARARG = -1;
-=======
     String VARARG_NAME = "...";
+    String VARARG_GETTER_PREFIX = "..";
     int NO_VARARG = -1;
->>>>>>> 7877217c
 
     String[] getNames();
 
