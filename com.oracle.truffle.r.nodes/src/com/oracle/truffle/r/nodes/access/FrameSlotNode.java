/*
 * Copyright (c) 2013, 2014, Oracle and/or its affiliates. All rights reserved.
 * DO NOT ALTER OR REMOVE COPYRIGHT NOTICES OR THIS FILE HEADER.
 *
 * This code is free software; you can redistribute it and/or modify it
 * under the terms of the GNU General Public License version 2 only, as
 * published by the Free Software Foundation.
 *
 * This code is distributed in the hope that it will be useful, but WITHOUT
 * ANY WARRANTY; without even the implied warranty of MERCHANTABILITY or
 * FITNESS FOR A PARTICULAR PURPOSE.  See the GNU General Public License
 * version 2 for more details (a copy is included in the LICENSE file that
 * accompanied this code).
 *
 * You should have received a copy of the GNU General Public License version
 * 2 along with this work; if not, write to the Free Software Foundation,
 * Inc., 51 Franklin St, Fifth Floor, Boston, MA 02110-1301 USA.
 *
 * Please contact Oracle, 500 Oracle Parkway, Redwood Shores, CA 94065 USA
 * or visit www.oracle.com if you need additional information or have any
 * questions.
 */
package com.oracle.truffle.r.nodes.access;

import static com.oracle.truffle.r.runtime.env.frame.FrameSlotChangeMonitor.*;

import com.oracle.truffle.api.*;
import com.oracle.truffle.api.CompilerDirectives.CompilationFinal;
import com.oracle.truffle.api.dsl.*;
import com.oracle.truffle.api.frame.*;
import com.oracle.truffle.api.nodes.*;
import com.oracle.truffle.api.utilities.*;
import com.oracle.truffle.r.nodes.*;

@TypeSystemReference(RTypes.class)
public abstract class FrameSlotNode extends Node {

    public static enum InternalFrameSlot {
        /**
         * Stores the expression that needs to be executed when the function associated with the
         * frame terminates.
         */
        OnExit
    }

    public abstract boolean hasValue(Frame frame);

    public FrameSlot executeFrameSlot(@SuppressWarnings("unused") VirtualFrame frame) {
        throw new UnsupportedOperationException();
    }

    static FrameSlot findFrameSlot(Frame frame, Object identifier) {
        return frame.getFrameDescriptor().findFrameSlot(identifier);
    }

    static Assumption getAssumption(Frame frame, Object identifier) {
        return frame.getFrameDescriptor().getNotInFrameAssumption(identifier);
    }

    public static FrameSlotNode create(String name) {
        return create(name, false);
    }

    public static FrameSlotNode create(String name, boolean createIfAbsent) {
        return new UnresolvedFrameSlotNode(name, createIfAbsent);
    }

    public static FrameSlotNode create(InternalFrameSlot slot, boolean createIfAbsent) {
        return new UnresolvedFrameSlotNode(slot, createIfAbsent);
    }

    public static FrameSlotNode create(FrameSlot slot) {
        return new PresentFrameSlotNode(slot);
    }

    @NodeInfo(cost = NodeCost.UNINITIALIZED)
    private static final class UnresolvedFrameSlotNode extends FrameSlotNode {

        private final Object identifier;
        private final boolean createIfAbsent;

        public UnresolvedFrameSlotNode(Object identifier, boolean createIfAbsent) {
            this.identifier = identifier;
            this.createIfAbsent = createIfAbsent;
        }

        @Override
        public boolean hasValue(Frame frame) {
            CompilerDirectives.transferToInterpreterAndInvalidate();
            return resolveFrameSlot(frame).hasValue(frame);
        }

        @Override
        public FrameSlot executeFrameSlot(VirtualFrame frame) {
            CompilerDirectives.transferToInterpreterAndInvalidate();
            return resolveFrameSlot(frame).executeFrameSlot(frame);
        }

        private FrameSlotNode resolveFrameSlot(Frame frame) {
            CompilerDirectives.transferToInterpreterAndInvalidate();
            FrameSlotNode newNode;
            FrameSlot frameSlot;
            if (createIfAbsent) {
<<<<<<< HEAD
                frameSlot = findOrAddFrameSlot(frameDescriptor, identifier);
=======
                frameSlot = frame.getFrameDescriptor().findOrAddFrameSlot(identifier);
>>>>>>> ace47706
            } else {
                frameSlot = frame.getFrameDescriptor().findFrameSlot(identifier);
            }
            if (frameSlot != null) {
                newNode = new PresentFrameSlotNode(frameSlot);
            } else {
                newNode = new AbsentFrameSlotNode(getAssumption(frame, identifier), identifier);
            }
            return replace(newNode);
        }
    }

    private static final class AbsentFrameSlotNode extends FrameSlotNode {

        @CompilationFinal private Assumption assumption;
        private final Object identifier;

        public AbsentFrameSlotNode(Assumption assumption, Object identifier) {
            this.assumption = assumption;
            this.identifier = identifier;
        }

        @Override
        public boolean hasValue(Frame frame) {
            try {
                assumption.check();
            } catch (InvalidAssumptionException e) {
                final FrameSlot frameSlot = frame.getFrameDescriptor().findFrameSlot(identifier);
                if (frameSlot != null) {
                    return replace(new PresentFrameSlotNode(frameSlot)).hasValue(frame);
                } else {
                    assumption = frame.getFrameDescriptor().getVersion();
                }
            }
            return false;
        }
    }

    private static final class PresentFrameSlotNode extends FrameSlotNode {

        private final ConditionProfile initializedProfile = ConditionProfile.createBinaryProfile();
        private final FrameSlot frameSlot;

        private final ValueProfile frameTypeProfile = ValueProfile.createClassProfile();

        public PresentFrameSlotNode(FrameSlot frameSlot) {
            this.frameSlot = frameSlot;
        }

        @Override
        public FrameSlot executeFrameSlot(VirtualFrame frame) {
            return frameSlot;
        }

        private boolean isInitialized(Frame frame) {
            try {
                Frame typedFrame = frameTypeProfile.profile(frame);
                return !typedFrame.isObject(frameSlot) || typedFrame.getObject(frameSlot) != null;
            } catch (FrameSlotTypeException e) {
                throw new IllegalStateException();
            }
        }

        @Override
        public boolean hasValue(Frame frame) {
            return initializedProfile.profile(isInitialized(frame));
        }
    }
}<|MERGE_RESOLUTION|>--- conflicted
+++ resolved
@@ -98,16 +98,13 @@
 
         private FrameSlotNode resolveFrameSlot(Frame frame) {
             CompilerDirectives.transferToInterpreterAndInvalidate();
+            FrameDescriptor frameDescriptor = frame.getFrameDescriptor();
             FrameSlotNode newNode;
             FrameSlot frameSlot;
             if (createIfAbsent) {
-<<<<<<< HEAD
                 frameSlot = findOrAddFrameSlot(frameDescriptor, identifier);
-=======
-                frameSlot = frame.getFrameDescriptor().findOrAddFrameSlot(identifier);
->>>>>>> ace47706
             } else {
-                frameSlot = frame.getFrameDescriptor().findFrameSlot(identifier);
+                frameSlot = frameDescriptor.findFrameSlot(identifier);
             }
             if (frameSlot != null) {
                 newNode = new PresentFrameSlotNode(frameSlot);
