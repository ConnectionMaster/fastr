--- conflicted
+++ resolved
@@ -105,10 +105,10 @@
         return ResolvePromiseNodeFactory.create(rvn, symbol);
     }
 
-    protected boolean checkType(VirtualFrame frame, Object objArg, String type) {
+    protected boolean checkType(Object objArg, String type) {
         Object obj = objArg;
         if (obj == RMissing.instance && !getSymbol().isVarArg()) {
-            throw RError.error(frame, RError.Message.ARGUMENT_MISSING, getSymbol());
+            throw RError.error(RError.Message.ARGUMENT_MISSING, getSymbol());
         }
         if (type.equals(RRuntime.TYPE_ANY)) {
             return true;
@@ -140,67 +140,15 @@
 
     public abstract Symbol getSymbol();
 
-<<<<<<< HEAD
-    /**
-     * Checks every value read from a variable whether it is an {@link RPromise} or not. If yes, it
-     * replaces itself with a {@link ReadPromiseNode}, else with a standard {@link ReadVariableNode}
-     */
-    public static class ReadCheckPromiseNode extends ReadVariableNode {
-
-        @Child private ReadVariableNode readNode;
-
-        private final ReadVariableNode readNodeInitial;
-
-        public ReadCheckPromiseNode(ReadVariableNode readNode) {
-            this.readNode = readNode;
-            this.readNodeInitial = NodeUtil.cloneNode(readNode);
-        }
-
-        @Override
-        public Object execute(VirtualFrame frame, MaterializedFrame enclosingFrame) {
-            CompilerDirectives.transferToInterpreterAndInvalidate();
-
-            Object value = readNode.execute(frame, enclosingFrame);
-            return specializeAndExecute(frame, value);
-        }
-
-        @Override
-        public Object execute(VirtualFrame frame) {
-            CompilerDirectives.transferToInterpreterAndInvalidate();
-
-            Object value = readNode.execute(frame);
-            return specializeAndExecute(frame, value);
-        }
-
-        private Object specializeAndExecute(VirtualFrame frame, Object value) {
-            CompilerAsserts.neverPartOfCompilation();
-
-            if (value instanceof RPromise) {
-                // Force promise execution to get (back to) the future! ;)
-                RPromise promise = (RPromise) value;
-                Object promiseValue = promise.evaluate(frame);
-                if (checkType(promiseValue, ((HasMode) readNode).getMode())) {
-                    // Replace with ReadPromiseNode and execute it!
-                    return replace(new ReadPromiseNode(getSymbol(), promise, readNode)).execute(frame);
-                } else {
-                    // didn't match, restart the search from the beginning
-                    // N.B. since this promise has been evaluated it will
-                    // not match this time around
-                    return replace(readNodeInitial).execute(frame);
-                }
-            }
-
-            // Value is no promise: Replace with ReadVariableNode...
-            replace(readNode);
-            return value;   // ...and return it, as it's already there.
-=======
     @NodeChild(value = "readNode", type = ReadVariableNode.class)
     @NodeField(name = "symbol", type = Symbol.class)
     public abstract static class ResolvePromiseNode extends ReadVariableNode {
+
+        public abstract ReadVariableNode getReadNode();
+
         @Specialization
         public Object doValue(VirtualFrame frame, RPromise promise) {
             return promise.evaluate(frame);
->>>>>>> 49911135
         }
 
         @Specialization
@@ -208,30 +156,29 @@
             return value;
         }
 
-<<<<<<< HEAD
-    /**
-     * Simply longs for its {@link RPromise} and retrieves the already calculated value
-     */
-    public static class ReadPromiseNode extends ReadVariableNode {
-
-        private final Symbol symbol;
-        private final RPromise promise;
-        @Child private ReadVariableNode readNode;
-
-        public ReadPromiseNode(Symbol symbol, RPromise promise, ReadVariableNode readNode) {
-            this.symbol = symbol;
-            this.promise = promise;
-            this.readNode = readNode;
-=======
         @Specialization
         public double doValue(double value) {
             return value;
->>>>>>> 49911135
         }
 
         @Specialization
         public byte doValue(byte value) {
             return value;
+        }
+
+        /**
+         * Catch all calls to {@link #execute(VirtualFrame, MaterializedFrame)} ({@code final} so it
+         * is not overridden by the annotation processor) and forward them to {@link #getReadNode()}
+         * . The returned object has only to be checked for being a {@link RPromise}, then we're
+         * done here.
+         */
+        @Override
+        public final Object execute(VirtualFrame frame, MaterializedFrame enclosingFrame) {
+            Object obj = getReadNode().execute(frame, enclosingFrame);
+            if (isPromise(obj)) {
+                return doValue(frame, (RPromise) obj);
+            }
+            return obj;
         }
 
         @Specialization(guards = "!isPromise")
@@ -343,12 +290,8 @@
         ReadVariableNonFrameNode(List<Assumption> assumptions, ReadVariableNode readNode, UnresolvedReadVariableNode unresolvedNode, Symbol symbol) {
             this.readNode = readNode;
             this.unresolvedNode = unresolvedNode;
-<<<<<<< HEAD
+            this.symbol = symbol;
             this.absentFrameSlotAssumptions = assumptions.toArray(new Assumption[assumptions.size()]);
-=======
->>>>>>> 49911135
-            this.symbol = symbol;
-            this.absentFrameSlotNodes = wrapAssumptions(assumptions);
         }
 
         @ExplodeLoop
@@ -394,7 +337,7 @@
             controlVisibility();
             if (readNode.getFrameSlotNode().hasValue(frame, frame)) {
                 Object result = readNode.execute(frame);
-                if (checkType(frame, result, mode)) {
+                if (checkType(result, mode)) {
                     return result;
                 }
             }
@@ -434,7 +377,7 @@
             node = insert(ReadLocalVariableNodeFactory.create(new FrameSlotNode.UnresolvedFrameSlotNode(symbol.getName()), symbol));
             if (node.getFrameSlotNode().hasValue(frame, frame)) {
                 Object result = node.execute(frame);
-                if (checkType(frame, result, mode)) {
+                if (checkType(result, mode)) {
                     replace(node);
                     return result;
                 }
@@ -514,7 +457,7 @@
             controlVisibility();
             if (readNode.getFrameSlotNode().hasValue(frame, enclosingFrame)) {
                 Object result = readNode.execute(frame, enclosingFrame);
-                if (checkType(frame, result, mode)) {
+                if (checkType(result, mode)) {
                     return result;
                 }
             }
