/*
 * Copyright (c) 2013, 2014, Oracle and/or its affiliates. All rights reserved.
 * DO NOT ALTER OR REMOVE COPYRIGHT NOTICES OR THIS FILE HEADER.
 *
 * This code is free software; you can redistribute it and/or modify it
 * under the terms of the GNU General Public License version 2 only, as
 * published by the Free Software Foundation.
 *
 * This code is distributed in the hope that it will be useful, but WITHOUT
 * ANY WARRANTY; without even the implied warranty of MERCHANTABILITY or
 * FITNESS FOR A PARTICULAR PURPOSE.  See the GNU General Public License
 * version 2 for more details (a copy is included in the LICENSE file that
 * accompanied this code).
 *
 * You should have received a copy of the GNU General Public License version
 * 2 along with this work; if not, write to the Free Software Foundation,
 * Inc., 51 Franklin St, Fifth Floor, Boston, MA 02110-1301 USA.
 *
 * Please contact Oracle, 500 Oracle Parkway, Redwood Shores, CA 94065 USA
 * or visit www.oracle.com if you need additional information or have any
 * questions.
 */
package com.oracle.truffle.r.nodes.access;

import com.oracle.truffle.api.*;
import com.oracle.truffle.api.dsl.*;
import com.oracle.truffle.api.frame.*;
import com.oracle.truffle.api.source.*;
import com.oracle.truffle.api.utilities.*;
import com.oracle.truffle.r.nodes.*;
import com.oracle.truffle.r.nodes.access.WriteVariableNodeFactory.ResolvedWriteLocalVariableNodeFactory;
import com.oracle.truffle.r.nodes.access.WriteVariableNodeFactory.UnresolvedWriteLocalVariableNodeFactory;
import com.oracle.truffle.r.nodes.access.WriteVariableNodeFactory.WriteSuperVariableNodeFactory;
import com.oracle.truffle.r.runtime.*;
import com.oracle.truffle.r.runtime.data.*;
import com.oracle.truffle.r.runtime.env.*;
import com.oracle.truffle.r.runtime.env.frame.*;

@NodeChild(value = "rhs", type = RNode.class)
@NodeField(name = "argWrite", type = boolean.class)
public abstract class WriteVariableNode extends RNode implements VisibilityController {

    public enum Mode {
        REGULAR,
        COPY,
        INVISIBLE,
        TEMP
    }

    public abstract boolean isArgWrite();

    public abstract RNode getRhs();

    private final BranchProfile everSeenNonEqual = new BranchProfile();
    private final BranchProfile everSeenVector = new BranchProfile();
    private final BranchProfile everSeenNonShared = new BranchProfile();
    private final BranchProfile everSeenShared = new BranchProfile();
    private final BranchProfile everSeenTemporary = new BranchProfile();

    private final BranchProfile initialSetKindProfile = new BranchProfile();

    @Override
    public final boolean getVisibility() {
        return false;
    }

    // setting value of the mode parameter to COPY is meant to induce creation of a copy
    // of the RHS; this needed for the implementation of the replacement forms of
    // builtin functions whose last argument can be mutated; for example, in
    // "dimnames(x)<-list(1)", the assigned value list(1) must become list("1"), with the latter
    // value returned as a result of the call;
    // TODO: is there a better way than to eagerly create a copy of RHS?

    // the above, however, is not necessary for vector updates, which never coerces RHS to a
    // different type; in this case we set the mode parameter to INVISIBLE is meant to prevent
    // changing state altogether

    // setting value of the mode parameter to TEMP is meant to modify how the state is changed; this
    // is needed for the replacement forms of vector updates where a vector is assigned to a
    // temporary (visible) variable and then, again, to the original variable (which would cause the
    // vector to be copied each time);
    protected final void writeObjectValue(Frame frame, FrameSlot frameSlot, Object value, Mode mode, boolean isSuper) {
        Object newValue = value;
        if (!isArgWrite()) {
            // for the meaning of INVISIBLE mode see the comment preceding the current method
            if (mode != Mode.INVISIBLE && isCurrentValue(frame, frameSlot, value)) {
                everSeenNonEqual.enter();
                if (value instanceof RShareable) {
                    everSeenVector.enter();
                    RShareable rShareable = (RShareable) value;
                    if (rShareable.isTemporary()) {
                        everSeenTemporary.enter();
                        if (mode == Mode.COPY) {
                            RShareable shareableCopy = rShareable.copy();
                            newValue = shareableCopy;
                        } else {
                            rShareable.markNonTemporary();
                        }
                    } else if (rShareable.isShared()) {
                        everSeenShared.enter();
                        RShareable shareableCopy = rShareable.copy();
                        if (mode != Mode.COPY) {
                            shareableCopy.markNonTemporary();
                        }
                        newValue = shareableCopy;
                    } else {
                        everSeenNonShared.enter();
                        if (mode == Mode.COPY) {
                            RShareable shareableCopy = rShareable.copy();
                            newValue = shareableCopy;
                        } else if (mode != Mode.TEMP || isSuper) {
                            // mark shared when assigning to the enclosing frame as there must
                            // be a distinction between variables with the same name defined in
                            // different scopes, for example to correctly support:
                            // x<-1:3; f<-function() { x[2]<-10; x[2]<<-100; x[2]<-1000 } ; f()

                            rShareable.makeShared();
                        }
                    }
                }
            }
        }

        frame.setObject(frameSlot, newValue);
    }

    private static boolean isCurrentValue(Frame frame, FrameSlot frameSlot, Object value) {
        try {
            return !frame.isObject(frameSlot) || frame.getObject(frameSlot) != value;
        } catch (FrameSlotTypeException ex) {
            throw RInternalError.shouldNotReachHere();
        }
    }

    public static WriteVariableNode create(Object symbol, RNode rhs, boolean isArgWrite, boolean isSuper, Mode mode) {
        if (!isSuper) {
            return UnresolvedWriteLocalVariableNodeFactory.create(rhs, isArgWrite, RRuntime.toString(symbol), mode);
        } else {
            assert !isArgWrite;
            return new UnresolvedWriteSuperVariableNode(rhs, RRuntime.toString(symbol), mode);
        }
    }

    public static WriteVariableNode create(Object symbol, RNode rhs, boolean isArgWrite, boolean isSuper) {
        return create(symbol, rhs, isArgWrite, isSuper, Mode.REGULAR);
    }

    public static WriteVariableNode create(SourceSection src, Object symbol, RNode rhs, boolean isArgWrite, boolean isSuper) {
        WriteVariableNode wvn = create(symbol, rhs, isArgWrite, isSuper, Mode.REGULAR);
        wvn.assignSourceSection(src);
        return wvn;
    }

    public abstract void execute(VirtualFrame frame, Object value);

    @NodeFields({@NodeField(name = "name", type = String.class), @NodeField(name = "mode", type = Mode.class)})
    public abstract static class UnresolvedWriteLocalVariableNode extends WriteVariableNode {

        public abstract String getName();

        public abstract Mode getMode();

        @Specialization
        protected byte doLogical(VirtualFrame frame, byte value) {
            resolveAndSet(frame, value, FrameSlotKind.Byte);
            return value;
        }

        @Specialization
        protected int doInteger(VirtualFrame frame, int value) {
            resolveAndSet(frame, value, FrameSlotKind.Int);
            return value;
        }

        @Specialization
        protected double doDouble(VirtualFrame frame, double value) {
            resolveAndSet(frame, value, FrameSlotKind.Double);
            return value;
        }

        @Specialization
        protected Object doObject(VirtualFrame frame, Object value) {
            resolveAndSet(frame, value, FrameSlotKind.Object);
            return value;
        }

        private void resolveAndSet(VirtualFrame frame, Object value, FrameSlotKind initialKind) {
<<<<<<< HEAD
            CompilerAsserts.neverPartOfCompilation();
            FrameSlot frameSlot = findOrAddFrameSlot(frame.getFrameDescriptor(), getName(), initialKind);
=======
            CompilerDirectives.transferToInterpreterAndInvalidate();
            FrameSlot frameSlot = frame.getFrameDescriptor().findOrAddFrameSlot(getName(), initialKind);
>>>>>>> 516c9f5d
            replace(ResolvedWriteLocalVariableNode.create(getRhs(), this.isArgWrite(), frameSlot, getMode())).execute(frame, value);
        }

        // TODO FINDORADDFRAMESLOT
        private static FrameSlot findOrAddFrameSlot(FrameDescriptor fd, String name, FrameSlotKind kind) {
            FrameSlot slot = fd.findFrameSlot(name);
            if (slot != null) {
                return slot;
            }
            return fd.addFrameSlot(name, FrameSlotChangeMonitor.createMonitor(), kind);
        }
    }

    @NodeFields({@NodeField(name = "frameSlot", type = FrameSlot.class), @NodeField(name = "mode", type = Mode.class)})
    public abstract static class ResolvedWriteLocalVariableNode extends WriteVariableNode {

        private final ValueProfile storedObjectProfile = ValueProfile.createClassProfile();

        public abstract Mode getMode();

        public static ResolvedWriteLocalVariableNode create(RNode rhs, boolean isArgWrite, FrameSlot frameSlot, Mode mode) {
            return ResolvedWriteLocalVariableNodeFactory.create(rhs, isArgWrite, frameSlot, mode);
        }

        @Specialization(guards = "isFrameBooleanKind")
        protected byte doLogical(VirtualFrame frame, FrameSlot frameSlot, byte value) {
            controlVisibility();
            frame.setByte(frameSlot, value);
            FrameSlotChangeMonitor.checkAndUpdate(frame, frameSlot);
            return value;
        }

        @Specialization(guards = "isFrameIntegerKind")
        protected int doInteger(VirtualFrame frame, FrameSlot frameSlot, int value) {
            controlVisibility();
            frame.setInt(frameSlot, value);
            FrameSlotChangeMonitor.checkAndUpdate(frame, frameSlot);
            return value;
        }

        @Specialization(guards = "isFrameDoubleKind")
        protected double doDouble(VirtualFrame frame, FrameSlot frameSlot, double value) {
            controlVisibility();
            frame.setDouble(frameSlot, value);
            FrameSlotChangeMonitor.checkAndUpdate(frame, frameSlot);
            return value;
        }

        @Specialization
        protected Object doObject(VirtualFrame frame, FrameSlot frameSlot, Object value) {
            controlVisibility();
<<<<<<< HEAD
            writeObjectValue(frame, frameSlot, value, getMode(), false);
            FrameSlotChangeMonitor.checkAndUpdate(frame, frameSlot);
=======
            writeObjectValue(frame, frameSlot, storedObjectProfile.profile(value), getMode(), false);
>>>>>>> 516c9f5d
            return value;
        }

        protected boolean isFrameBooleanKind(FrameSlot frameSlot, @SuppressWarnings("unused") byte value) {
            return isBooleanKind(frameSlot);
        }

        protected boolean isFrameIntegerKind(FrameSlot frameSlot, @SuppressWarnings("unused") int value) {
            return isIntegerKind(frameSlot);
        }

        protected boolean isFrameDoubleKind(FrameSlot frameSlot, @SuppressWarnings("unused") double value) {
            return isDoubleKind(frameSlot);
        }
    }

    public abstract static class AbstractWriteSuperVariableNode extends WriteVariableNode {

        public abstract void execute(VirtualFrame frame, Object value, MaterializedFrame enclosingFrame);

        @Override
        public final Object execute(VirtualFrame frame) {
            Object value = getRhs().execute(frame);
            execute(frame, value);
            return value;
        }
    }

    public static final class WriteSuperVariableConditionalNode extends AbstractWriteSuperVariableNode {

        @Child private WriteSuperVariableNode writeNode;
        @Child private AbstractWriteSuperVariableNode nextNode;
        @Child private RNode rhs;

        WriteSuperVariableConditionalNode(WriteSuperVariableNode writeNode, AbstractWriteSuperVariableNode nextNode, RNode rhs) {
            this.writeNode = writeNode;
            this.nextNode = nextNode;
            this.rhs = rhs;
        }

        @Override
        public RNode getRhs() {
            return rhs;
        }

        @Override
        public void execute(VirtualFrame frame, Object value, MaterializedFrame enclosingFrame) {
            controlVisibility();
            if (writeNode.getFrameSlotNode().hasValue(enclosingFrame)) {
                writeNode.execute(frame, value, enclosingFrame);
            } else {
                MaterializedFrame superFrame = RArguments.getEnclosingFrame(enclosingFrame);
                if (superFrame == null) {
                    // Might be the case if "{ x <<- 42 }": This is in glovalEnv!
                    superFrame = REnvironment.globalEnv().getFrame();
                }
                nextNode.execute(frame, value, superFrame);
            }
        }

        @Override
        public void execute(VirtualFrame frame, Object value) {
            controlVisibility();
            assert RArguments.getEnclosingFrame(frame) != null;
            execute(frame, value, RArguments.getEnclosingFrame(frame));
        }

        @Override
        public boolean isArgWrite() {
            return false;
        }
    }

    public static final class UnresolvedWriteSuperVariableNode extends AbstractWriteSuperVariableNode {

        @Child private RNode rhs;
        private final String symbol;
        private final WriteVariableNode.Mode mode;

        public UnresolvedWriteSuperVariableNode(RNode rhs, String symbol, WriteVariableNode.Mode mode) {
            this.rhs = rhs;
            this.symbol = symbol;
            this.mode = mode;
        }

        @Override
        public RNode getRhs() {
            return rhs;
        }

        @Override
        public void execute(VirtualFrame frame, Object value, MaterializedFrame enclosingFrame) {
            CompilerDirectives.transferToInterpreterAndInvalidate();
            final AbstractWriteSuperVariableNode writeNode;
            if (REnvironment.isGlobalEnvFrame(enclosingFrame)) {
                // we've reached the global scope, do unconditional write
                // if this is the first node in the chain, needs the rhs and enclosingFrame nodes
                AccessEnclosingFrameNode enclosingFrameNode = RArguments.getEnclosingFrame(frame) == enclosingFrame ? AccessEnclosingFrameNodeFactory.create(1) : null;
                writeNode = WriteSuperVariableNodeFactory.create(getRhs(), enclosingFrameNode, FrameSlotNode.create(findOrAddFrameSlot(enclosingFrame.getFrameDescriptor(), symbol)),
                                this.isArgWrite(), mode);
            } else {
                WriteSuperVariableNode actualWriteNode = WriteSuperVariableNodeFactory.create(null, null, FrameSlotNode.create(symbol), this.isArgWrite(), mode);
                writeNode = new WriteSuperVariableConditionalNode(actualWriteNode, new UnresolvedWriteSuperVariableNode(null, symbol, mode), getRhs());
            }
            replace(writeNode).execute(frame, value, enclosingFrame);
        }

        // TODO FINDORADDFRAMESLOT
        private static FrameSlot findOrAddFrameSlot(FrameDescriptor fd, Object identifier) {
            return findOrAddFrameSlot(fd, identifier, FrameSlotKind.Illegal);
        }

        private static FrameSlot findOrAddFrameSlot(FrameDescriptor fd, Object identifier, FrameSlotKind kind) {
            FrameSlot slot = fd.findFrameSlot(identifier);
            if (slot != null) {
                return slot;
            }
            return fd.addFrameSlot(identifier, FrameSlotChangeMonitor.createMonitor(), kind);
        }

        @Override
        public void execute(VirtualFrame frame, Object value) {
            CompilerDirectives.transferToInterpreterAndInvalidate();
            MaterializedFrame enclosingFrame = RArguments.getEnclosingFrame(frame);
            if (enclosingFrame != null) {
                execute(frame, value, enclosingFrame);
            } else {
                // we're in global scope, do a local write instead
                replace(UnresolvedWriteLocalVariableNodeFactory.create(getRhs(), this.isArgWrite(), RRuntime.toString(symbol), mode)).execute(frame, value);
            }
        }

        @Override
        public boolean isArgWrite() {
            return false;
        }
    }

    @SuppressWarnings("unused")
    @NodeChildren({@NodeChild(value = "enclosingFrame", type = AccessEnclosingFrameNode.class), @NodeChild(value = "frameSlotNode", type = FrameSlotNode.class)})
    @NodeField(name = "mode", type = Mode.class)
    public abstract static class WriteSuperVariableNode extends AbstractWriteSuperVariableNode {

        private final ValueProfile storedObjectProfile = ValueProfile.createClassProfile();

        protected abstract FrameSlotNode getFrameSlotNode();

        public abstract Mode getMode();

        @Specialization(guards = "isFrameBooleanKind")
        protected byte doBoolean(VirtualFrame frame, byte value, MaterializedFrame enclosingFrame, FrameSlot frameSlot) {
            controlVisibility();
            enclosingFrame.setByte(frameSlot, value);
            FrameSlotChangeMonitor.checkAndUpdate(frame, frameSlot);
            return value;
        }

        @Specialization(guards = "isFrameIntegerKind")
        protected int doInteger(VirtualFrame frame, int value, MaterializedFrame enclosingFrame, FrameSlot frameSlot) {
            controlVisibility();
            enclosingFrame.setInt(frameSlot, value);
            FrameSlotChangeMonitor.checkAndUpdate(frame, frameSlot);
            return value;
        }

        @Specialization(guards = "isFrameDoubleKind")
        protected double doDouble(VirtualFrame frame, double value, MaterializedFrame enclosingFrame, FrameSlot frameSlot) {
            controlVisibility();
            enclosingFrame.setDouble(frameSlot, value);
            FrameSlotChangeMonitor.checkAndUpdate(frame, frameSlot);
            return value;
        }

        @Specialization
        protected Object doObject(VirtualFrame frame, Object value, MaterializedFrame enclosingFrame, FrameSlot frameSlot) {
            controlVisibility();
<<<<<<< HEAD
            writeObjectValue(enclosingFrame, frameSlot, value, getMode(), true);
            FrameSlotChangeMonitor.checkAndUpdate(frame, frameSlot);
=======
            writeObjectValue(enclosingFrame, frameSlot, storedObjectProfile.profile(value), getMode(), true);
>>>>>>> 516c9f5d
            return value;
        }

        protected boolean isFrameBooleanKind(byte arg0, MaterializedFrame arg1, FrameSlot frameSlot) {
            return isBooleanKind(frameSlot);
        }

        protected boolean isFrameIntegerKind(int arg0, MaterializedFrame arg1, FrameSlot frameSlot) {
            return isIntegerKind(frameSlot);
        }

        protected boolean isFrameDoubleKind(double arg0, MaterializedFrame arg1, FrameSlot frameSlot) {
            return isDoubleKind(frameSlot);
        }
    }

    protected boolean isBooleanKind(FrameSlot frameSlot) {
        return isKind(frameSlot, FrameSlotKind.Boolean);
    }

    protected boolean isIntegerKind(FrameSlot frameSlot) {
        return isKind(frameSlot, FrameSlotKind.Int);
    }

    protected boolean isDoubleKind(FrameSlot frameSlot) {
        return isKind(frameSlot, FrameSlotKind.Double);
    }

    private boolean isKind(FrameSlot frameSlot, FrameSlotKind kind) {
        if (frameSlot.getKind() == kind) {
            return true;
        } else {
            initialSetKindProfile.enter();
            return initialSetKind(frameSlot, kind);
        }
    }

    private static boolean initialSetKind(FrameSlot frameSlot, FrameSlotKind kind) {
        if (frameSlot.getKind() == FrameSlotKind.Illegal) {
            frameSlot.setKind(kind);
            return true;
        }
        return false;
    }
}<|MERGE_RESOLUTION|>--- conflicted
+++ resolved
@@ -185,13 +185,8 @@
         }
 
         private void resolveAndSet(VirtualFrame frame, Object value, FrameSlotKind initialKind) {
-<<<<<<< HEAD
-            CompilerAsserts.neverPartOfCompilation();
+            CompilerDirectives.transferToInterpreterAndInvalidate();
             FrameSlot frameSlot = findOrAddFrameSlot(frame.getFrameDescriptor(), getName(), initialKind);
-=======
-            CompilerDirectives.transferToInterpreterAndInvalidate();
-            FrameSlot frameSlot = frame.getFrameDescriptor().findOrAddFrameSlot(getName(), initialKind);
->>>>>>> 516c9f5d
             replace(ResolvedWriteLocalVariableNode.create(getRhs(), this.isArgWrite(), frameSlot, getMode())).execute(frame, value);
         }
 
@@ -243,12 +238,8 @@
         @Specialization
         protected Object doObject(VirtualFrame frame, FrameSlot frameSlot, Object value) {
             controlVisibility();
-<<<<<<< HEAD
-            writeObjectValue(frame, frameSlot, value, getMode(), false);
-            FrameSlotChangeMonitor.checkAndUpdate(frame, frameSlot);
-=======
             writeObjectValue(frame, frameSlot, storedObjectProfile.profile(value), getMode(), false);
->>>>>>> 516c9f5d
+            FrameSlotChangeMonitor.checkAndUpdate(frame, frameSlot);
             return value;
         }
 
@@ -425,12 +416,8 @@
         @Specialization
         protected Object doObject(VirtualFrame frame, Object value, MaterializedFrame enclosingFrame, FrameSlot frameSlot) {
             controlVisibility();
-<<<<<<< HEAD
-            writeObjectValue(enclosingFrame, frameSlot, value, getMode(), true);
-            FrameSlotChangeMonitor.checkAndUpdate(frame, frameSlot);
-=======
             writeObjectValue(enclosingFrame, frameSlot, storedObjectProfile.profile(value), getMode(), true);
->>>>>>> 516c9f5d
+            FrameSlotChangeMonitor.checkAndUpdate(frame, frameSlot);
             return value;
         }
 
