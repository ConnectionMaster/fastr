/*
 * Copyright (c) 2014, 2016, Oracle and/or its affiliates. All rights reserved.
 * DO NOT ALTER OR REMOVE COPYRIGHT NOTICES OR THIS FILE HEADER.
 *
 * This code is free software; you can redistribute it and/or modify it
 * under the terms of the GNU General Public License version 2 only, as
 * published by the Free Software Foundation.
 *
 * This code is distributed in the hope that it will be useful, but WITHOUT
 * ANY WARRANTY; without even the implied warranty of MERCHANTABILITY or
 * FITNESS FOR A PARTICULAR PURPOSE.  See the GNU General Public License
 * version 2 for more details (a copy is included in the LICENSE file that
 * accompanied this code).
 *
 * You should have received a copy of the GNU General Public License version
 * 2 along with this work; if not, write to the Free Software Foundation,
 * Inc., 51 Franklin St, Fifth Floor, Boston, MA 02110-1301 USA.
 *
 * Please contact Oracle, 500 Oracle Parkway, Redwood Shores, CA 94065 USA
 * or visit www.oracle.com if you need additional information or have any
 * questions.
 */
package com.oracle.truffle.r.engine;

import java.io.ByteArrayOutputStream;
import java.io.FileInputStream;
import java.io.IOException;
import java.io.InputStream;
import java.io.OutputStream;
import java.util.ArrayList;
import java.util.LinkedList;
import java.util.List;

import com.oracle.truffle.api.CompilerDirectives.TruffleBoundary;
import com.oracle.truffle.api.RootCallTarget;
import com.oracle.truffle.api.frame.Frame;
import com.oracle.truffle.api.frame.FrameInstance.FrameAccess;
import com.oracle.truffle.api.nodes.Node;
import com.oracle.truffle.api.nodes.RootNode;
import com.oracle.truffle.r.engine.shell.RCommand;
import com.oracle.truffle.r.engine.shell.RscriptCommand;
import com.oracle.truffle.r.nodes.RASTBuilder;
import com.oracle.truffle.r.nodes.RASTUtils;
import com.oracle.truffle.r.nodes.RRootNode;
import com.oracle.truffle.r.nodes.access.ConstantNode;
import com.oracle.truffle.r.nodes.access.WriteVariableNode;
import com.oracle.truffle.r.nodes.access.variables.ReadVariableNode;
import com.oracle.truffle.r.nodes.builtin.RBuiltinNode;
import com.oracle.truffle.r.nodes.builtin.RBuiltinRootNode;
import com.oracle.truffle.r.nodes.builtin.base.printer.ComplexVectorPrinter;
import com.oracle.truffle.r.nodes.builtin.base.printer.DoubleVectorPrinter;
import com.oracle.truffle.r.nodes.builtin.helpers.DebugHandling;
import com.oracle.truffle.r.nodes.builtin.helpers.TraceHandling;
import com.oracle.truffle.r.nodes.control.AbstractLoopNode;
import com.oracle.truffle.r.nodes.control.BlockNode;
import com.oracle.truffle.r.nodes.control.IfNode;
import com.oracle.truffle.r.nodes.control.ReplacementNode;
import com.oracle.truffle.r.nodes.function.FunctionDefinitionNode;
import com.oracle.truffle.r.nodes.function.FunctionExpressionNode;
import com.oracle.truffle.r.nodes.function.RCallNode;
import com.oracle.truffle.r.runtime.Arguments;
import com.oracle.truffle.r.runtime.ArgumentsSignature;
import com.oracle.truffle.r.runtime.RArguments;
import com.oracle.truffle.r.runtime.RCaller;
import com.oracle.truffle.r.runtime.RDeparse;
import com.oracle.truffle.r.runtime.RError;
import com.oracle.truffle.r.runtime.RInternalError;
import com.oracle.truffle.r.runtime.RRuntimeASTAccess;
import com.oracle.truffle.r.runtime.ReturnException;
import com.oracle.truffle.r.runtime.Utils;
import com.oracle.truffle.r.runtime.context.Engine;
import com.oracle.truffle.r.runtime.context.RContext;
import com.oracle.truffle.r.runtime.data.RArgsValuesAndNames;
import com.oracle.truffle.r.runtime.data.RAttributable;
import com.oracle.truffle.r.runtime.data.RAttributes;
import com.oracle.truffle.r.runtime.data.RComplex;
import com.oracle.truffle.r.runtime.data.RDataFactory;
import com.oracle.truffle.r.runtime.data.RFunction;
import com.oracle.truffle.r.runtime.data.RLanguage;
import com.oracle.truffle.r.runtime.data.RList;
import com.oracle.truffle.r.runtime.data.RNull;
import com.oracle.truffle.r.runtime.data.RPromise;
import com.oracle.truffle.r.runtime.data.RStringVector;
import com.oracle.truffle.r.runtime.data.RSymbol;
import com.oracle.truffle.r.runtime.data.model.RAbstractContainer;
import com.oracle.truffle.r.runtime.nodes.InternalRSyntaxNodeChildren;
import com.oracle.truffle.r.runtime.nodes.RBaseNode;
import com.oracle.truffle.r.runtime.nodes.RCodeBuilder;
import com.oracle.truffle.r.runtime.nodes.RCodeBuilder.Argument;
import com.oracle.truffle.r.runtime.nodes.RInstrumentableNode;
import com.oracle.truffle.r.runtime.nodes.RNode;
import com.oracle.truffle.r.runtime.nodes.RSyntaxCall;
import com.oracle.truffle.r.runtime.nodes.RSyntaxConstant;
import com.oracle.truffle.r.runtime.nodes.RSyntaxElement;
import com.oracle.truffle.r.runtime.nodes.RSyntaxFunction;
import com.oracle.truffle.r.runtime.nodes.RSyntaxLookup;
import com.oracle.truffle.r.runtime.nodes.RSyntaxNode;

/**
 * Implementation of {@link RRuntimeASTAccess}.
 *
 * A note on the "list" aspects of {@link RLanguage}, specified by {@link RAbstractContainer}. In
 * GnuR a language element (LANGSXP) is represented as a pairlist, so the length of the language
 * element is defined to be the length of the pairlist. The goal of this implementation is to
 * emulate the behavior of GnuR by walking the AST.
 *
 * The nodes we are interested in are {@link ReadVariableNode} (symbols), {@link ConstantNode}
 * (constants) and {@link RCallNode} etc., (calls). However, the nodes that are not (but should be)
 * represented as calls, e.g. {@link IfNode} have to be handled specially.
 *
 * Since the AST is a final field (and we assert) immutable in its syntactic essence, we can cache
 * information such as the length here. A Truffle AST has many nodes that are not part of the
 * syntactic essence and we ignore these.
 *
 * This implementation necessarily has to use a lot of {@code instanceof} checks on the node class.
 * However, it is not important enough to warrant refactoring as an {@link RNode} method, (cf
 * deparse). TODO reconsider this.
 *
 * Some examples:
 *
 * <pre>
 * length(quote(f()) == 1
 * length(quote(f(a)) == 2
 * length(quote(a + b)) == 3
 * length(quote(a + f(b))) == 3
 * </pre>
 *
 * Note the last example in particular which shows that the length is not computed from the
 * flattened tree. Rather indexing the third element would produce another language element of
 * length 2.
 */
class RRuntimeASTAccessImpl implements RRuntimeASTAccess {

    private static Object getIntrinsicValue(Object result) {
        if (result instanceof RSyntaxConstant) {
            return ((RSyntaxConstant) result).getValue();
        } else if (result instanceof RSyntaxLookup) {
            return RDataFactory.createSymbolInterned(((RSyntaxLookup) result).getIdentifier());
        } else {
            assert result instanceof RSyntaxCall || result instanceof RSyntaxFunction : result.getClass();
            return RDataFactory.createLanguage(((RSyntaxNode) result).asRNode());
        }
    }

    @TruffleBoundary
    @Override
    public RLanguage.RepType getRepType(RLanguage rl) {
        RSyntaxElement s = RASTUtils.unwrap(rl.getRep()).asRSyntaxNode();

        if (s instanceof RSyntaxCall) {
            return RLanguage.RepType.CALL;
        } else if (s instanceof RSyntaxFunction) {
            return RLanguage.RepType.FUNCTION;
        } else {
            throw RInternalError.shouldNotReachHere("unexpected type: " + s.getClass());
        }
    }

    @TruffleBoundary
    @Override
    public int getLength(RLanguage rl) {
        RSyntaxElement s = RASTUtils.unwrap(rl.getRep()).asRSyntaxNode();

        if (s instanceof RSyntaxCall) {
            return ((RSyntaxCall) s).getSyntaxSignature().getLength() + 1;
        } else if (s instanceof RSyntaxFunction) {
            return 4;
        } else {
            /*
             * We do not expect RSyntaxConstant and RSyntaxLookup here (see getDataAtAsObject).
             */
            throw RInternalError.shouldNotReachHere("unexpected type: " + s.getClass());
        }
    }

    @TruffleBoundary
    @Override
    public Object getDataAtAsObject(RLanguage rl, final int index) {
        // index has already been range checked based on getLength
        RSyntaxElement s = RASTUtils.unwrap(rl.getRep()).asRSyntaxNode();

        RSyntaxElement result;
        if (s instanceof RSyntaxCall) {
            RSyntaxCall call = (RSyntaxCall) s;
            if (index == 0) {
                result = call.getSyntaxLHS();
            } else {
                result = call.getSyntaxArguments()[index - 1];
                if (result == null) {
                    result = RSyntaxLookup.createDummyLookup(null, "", false);
                }
            }
        } else if (s instanceof RSyntaxFunction) {
            switch (index) {
                case 0:
                    result = RSyntaxLookup.createDummyLookup(null, "function", true);
                    break;
                case 1:
                    ArgumentsSignature sig = ((RSyntaxFunction) s).getSyntaxSignature();
                    RSyntaxElement[] defaults = ((RSyntaxFunction) s).getSyntaxArgumentDefaults();

                    Object list = RNull.instance;
                    for (int i = sig.getLength() - 1; i >= 0; i--) {
                        list = RDataFactory.createPairList(defaults[i] == null ? RSymbol.MISSING : getIntrinsicValue(defaults[i]), list,
                                        RDataFactory.createSymbolInterned(sig.getName(i)));
                    }
                    return list;
                case 2:
                    result = ((RSyntaxFunction) s).getSyntaxBody();
                    break;
                case 3:
                    // TODO: handle srcref properly - for now, clearly mark an erroneous access to
                    // this piece of data
                    return new RArgsValuesAndNames(new String[]{"DUMMY UNIMPLEMENTED SRCREF"}, ArgumentsSignature.get("dummy"));
                default:
                    throw RInternalError.shouldNotReachHere();
            }
        } else {
            /*
             * We do not expect RSyntaxConstant and RSyntaxLookup here: RSyntaxConstant should have
             * been converted to the constant value, and RSyntaxLookup should have been converted to
             * an RSymbol (see below).
             */
            throw RInternalError.shouldNotReachHere("unexpected type: " + s.getClass());
        }

        /*
         * Constants and lookups are converted to their intrinsic value:
         */
        return getIntrinsicValue(result);
    }

    @Override
    @TruffleBoundary
    public Object fromList(RList list, RLanguage.RepType repType) {
        int length = list.getLength();
        if (length == 0) {
            return RNull.instance;
        } else if (repType == RLanguage.RepType.CALL) {
            RStringVector formals = list.getNames();
            RSyntaxNode[] arguments = new RSyntaxNode[length - 1];
            String[] sigNames = new String[arguments.length];
            for (int i = 1; i < length; i++) {
                arguments[i - 1] = (RSyntaxNode) unwrapToRNode(list.getDataAtAsObject(i));
                String formal = formals == null ? null : formals.getDataAt(i);
                sigNames[i - 1] = formal != null && formal.length() > 0 ? formal : null;
            }
            RNode fn = unwrapToRNode(list.getDataAtAsObject(0));
            RLanguage result = RDataFactory.createLanguage(RASTUtils.createCall(fn, false, ArgumentsSignature.get(sigNames), arguments).asRNode());
            if (formals != null && formals.getLength() > 0 && formals.getDataAt(0).length() > 0) {
                result.setCallLHSName(formals.getDataAt(0));
            }
            return addAttributes(result, list);
        } else if (repType == RLanguage.RepType.FUNCTION) {
            RList argsList = (RList) list.getDataAt(1);
            RSyntaxNode body = (RSyntaxNode) unwrapToRNode(list.getDataAt(2));
            List<Argument<RSyntaxNode>> resArgs = new LinkedList<>();
            RStringVector argsNames = argsList.getNames();
            for (int i = 0; i < argsList.getLength(); i++) {
                String argName = argsNames == null ? null : argsNames.getDataAt(i);
                Object argVal = argsList.getDataAt(i);
                Argument<RSyntaxNode> arg = RCodeBuilder.argument(RSyntaxNode.LAZY_DEPARSE, argName, argVal == RSymbol.MISSING ? null : (RSyntaxNode) unwrapToRNode(argVal));
                resArgs.add(arg);
            }
            RootCallTarget rootCallTarget = new RASTBuilder().rootFunction(RSyntaxNode.LAZY_DEPARSE, resArgs, body, null);
            FunctionExpressionNode fnExprNode = FunctionExpressionNode.create(RSyntaxNode.LAZY_DEPARSE, rootCallTarget);
            RLanguage result = RDataFactory.createLanguage(fnExprNode);
            return addAttributes(result, list);
        } else {
            throw RInternalError.shouldNotReachHere("unexpected type");
        }
    }

    private static Object addAttributes(RAttributable result, RList list) {
        RAttributes attrs = list.getAttributes();
        if (attrs != null && !attrs.isEmpty()) {
            result.initAttributes(attrs.copy());
        }
        return result;
    }

    private static RNode unwrapToRNode(Object objArg) {
        Object obj = objArg;
        // obj is RSymbol or a primitive value.
        // A symbol needs to be converted back to a ReadVariableNode
        if (obj instanceof RLanguage) {
            return (RNode) RASTUtils.unwrap(((RLanguage) obj).getRep());
        } else if (obj instanceof RSymbol) {
            return ReadVariableNode.create(((RSymbol) obj).getName());
        } else {
            return ConstantNode.create(obj);
        }
    }

    @Override
    public RList asList(RLanguage rl) {
        Object[] data = new Object[getLength(rl)];
        for (int i = 0; i < data.length; i++) {
            data[i] = getDataAtAsObject(rl, i);
        }
        RStringVector names = getNames(rl);
        if (names == null) {
            return RDataFactory.createList(data);
        } else {
            return RDataFactory.createList(data, names);
        }
    }

    @Override
    @TruffleBoundary
    public RStringVector getNames(RLanguage rl) {
        RBaseNode node = rl.getRep();
        if (node instanceof RCallNode) {
            RCallNode call = (RCallNode) node;
            /*
             * If the function or any argument has a name, then all arguments (and the function) are
             * given names, with unnamed arguments getting "". However, if no arguments have names,
             * the result is NULL (null)
             */
            boolean hasName = false;
            String functionName = "";
            if (rl.getCallLHSName() != null) {
                hasName = true;
                functionName = rl.getCallLHSName();
            }
            ArgumentsSignature sig = call.getSyntaxSignature();
            if (!hasName) {
                for (int i = 0; i < sig.getLength(); i++) {
                    if (sig.getName(i) != null) {
                        hasName = true;
                        break;
                    }
                }
            }
            if (!hasName) {
                return null;
            }
            String[] data = new String[sig.getLength() + 1];
            data[0] = functionName; // function
            for (int i = 0; i < sig.getLength(); i++) {
                String name = sig.getName(i);
                data[i + 1] = name == null ? "" : name;
            }
            return RDataFactory.createStringVector(data, RDataFactory.COMPLETE_VECTOR);
        } else {
            return null;
        }
    }

    @Override
    @TruffleBoundary
    public void setNames(RLanguage rl, RStringVector names) {
        RNode node = (RNode) rl.getRep();
        if (node instanceof RCallNode) {
            RCallNode call = (RCallNode) node;
            Arguments<RSyntaxNode> args = call.getArguments();
            ArgumentsSignature sig = args.getSignature();
            String[] newNames = new String[sig.getLength()];
            int argNamesLength = names.getLength() - 1;
            if (argNamesLength > sig.getLength()) {
                throw RError.error(RError.SHOW_CALLER2, RError.Message.ATTRIBUTE_VECTOR_SAME_LENGTH, "names", names.getLength(), sig.getLength() + 1);
            }
            for (int i = 0, j = 1; i < sig.getLength() && j <= argNamesLength; i++, j++) {
                newNames[i] = names.getDataAt(j);
            }
            // copying is already handled by RShareable
            rl.setRep(RCallNode.createCall(RSyntaxNode.INTERNAL, ((RCallNode) node).getFunctionNode(), ArgumentsSignature.get(newNames), args.getArguments()));
        } else {
            throw RInternalError.shouldNotReachHere();
        }
    }

    @Override
    public Object callback(RFunction f, Object[] args) {
        boolean gd = RContext.getInstance().stateInstrumentation.setDebugGloballyDisabled(true);
        try {
            return RContext.getEngine().evalFunction(f, null, null, null, args);
        } catch (ReturnException ex) {
            // cannot throw return exceptions further up.
            return ex.getResult();
        } finally {
            RContext.getInstance().stateInstrumentation.setDebugGloballyDisabled(gd);
        }
    }

    @Override
    public Object forcePromise(String identifier, Object val) {
        if (val instanceof RPromise) {
            return ReadVariableNode.evalPromiseSlowPathWithName(identifier, null, (RPromise) val);
        } else {
            return val;
        }
    }

    @Override
    public ArgumentsSignature getArgumentsSignature(RFunction f) {
        return ((RRootNode) f.getRootNode()).getSignature();
    }

    @Override
    public Object[] getBuiltinDefaultParameterValues(RFunction f) {
        assert f.isBuiltin();
        return ((RBuiltinRootNode) f.getRootNode()).getBuiltinNode().getDefaultParameterValues();
    }

    @Override
    public void setFunctionName(RootNode node, String name) {
        ((FunctionDefinitionNode) node).setName(name);
    }

    @Override
    public Engine createEngine(RContext context) {
        return REngine.create(context);
    }

    @Override
    public RLanguage getSyntaxCaller(RCaller rl) {
        RCaller call = rl;
        while (call.isPromise()) {
            call = call.getParent();
        }
        RSyntaxNode syntaxNode = call.getSyntaxNode();
        return RDataFactory.createLanguage(syntaxNode.asRNode());
    }

    private static RBaseNode checkBuiltin(RBaseNode bn) {
        if (bn instanceof RBuiltinNode) {
            RSyntaxNode sn = ((RBuiltinNode) bn).getOriginalCall();
            if (sn == null) {
                /*
                 * TODO Ideally this never happens but do.call creates trees that make finding the
                 * original call impossible.
                 */
                return null;
            } else {
                return (RBaseNode) sn;
            }
        } else {
            return bn;
        }
    }

    @Override
    public String getCallerSource(RLanguage rl) {
        RLanguage elem = rl;

        /*
         * This checks for the specific structure of replacements, to display the replacement
         * instead of the "internal" form (with *tmp*, etc.) of the update call.
         */

        RSyntaxNode sn = (RSyntaxNode) rl.getRep();
        Node parent = RASTUtils.unwrapParent(sn.asNode());
        if (parent instanceof WriteVariableNode) {
            WriteVariableNode wvn = (WriteVariableNode) parent;
            if (wvn.getParent() instanceof ReplacementNode) {
                elem = RDataFactory.createLanguage((RNode) wvn.getParent());
            }
        }

        String string = RDeparse.deparse(elem, RDeparse.DEFAULT_Cutoff, true, 0, -1);
        return string.split("\n")[0];
    }

    /**
     * This is where all the complexity in locating the caller for an error/warning is located. If a
     * specific node is provided as {@code call}, then this node is used as the caller context for
     * the error message. Other cases are represented by {@link RError#NO_CALLER},
     * {@link RError#SHOW_CALLER} and {@link RError#SHOW_CALLER2}.
     */
    @Override
    public Object findCaller(RBaseNode call) {
        if (call == RError.NO_CALLER) {
            return RNull.instance;
        } else if (call == RError.SHOW_CALLER) {
            Frame frame = Utils.getActualCurrentFrame();
            return findCallerFromFrame(frame);
        } else if (call == RError.SHOW_CALLER2) {
            Frame frame = Utils.getActualCurrentFrame();
            if (frame != null && RArguments.isRFrame(frame)) {
                frame = Utils.getCallerFrame(frame, FrameAccess.READ_ONLY);
            }
            return findCallerFromFrame(frame);
        } else {
            RBaseNode originalCall = checkBuiltin(call);
            if (originalCall != null && originalCall.checkasRSyntaxNode() != null) {
                return RDataFactory.createLanguage(originalCall.asRSyntaxNode().asRNode());
            } else {
                // See checkBuiltin. Also some RBaseNode subclasses do not provide an RSyntaxNode.
                Frame frame = Utils.getActualCurrentFrame();
                return findCallerFromFrame(frame);
            }
        }
    }

    @Override
    public RSyntaxFunction getSyntaxFunction(RFunction f) {
        return (FunctionDefinitionNode) f.getTarget().getRootNode();
    }

    private Object findCallerFromFrame(Frame frame) {
        if (frame != null && RArguments.isRFrame(frame)) {
            RCaller caller = RArguments.getCall(frame);
            while (caller.isPromise()) {
                caller = caller.getParent();
            }
            if (caller != null && caller.isValidCaller()) {
                /*
                 * This is where we need to ensure that we have an RLanguage object with a rep that
                 * is an RSyntaxNode.
                 */
                return getSyntaxCaller(caller);
            }
        }
        return RNull.instance;
    }

    @Override
    public RSyntaxNode[] isReplacementNode(Node node) {
        if (node instanceof ReplacementNode) {
            ReplacementNode rn = (ReplacementNode) node;
            return new RSyntaxNode[]{rn.getLhs(), rn.getRhs()};
        } else {
            return null;
        }
    }

    @Override
    public boolean isFunctionDefinitionNode(Node node) {
        return node instanceof FunctionDefinitionNode;
    }

    @Override
    public void traceAllFunctions() {
        TraceHandling.traceAllFunctions();
    }

    @Override
    public RSyntaxNode unwrapPromiseRep(RPromise promise) {
        return RASTUtils.unwrap(promise.getRep()).asRSyntaxNode();
    }

    @Override
    public boolean isTaggedWith(Node node, Class<?> tag) {
        if (!(node instanceof RSyntaxNode)) {
            return false;
        }
        if (isInternalChild(node)) {
            return false;
        }
        String className = tag.getSimpleName();
        switch (className) {
            case "CallTag":
                return node instanceof RCallNode;

            case "StatementTag": {
                Node parent = ((RInstrumentableNode) node).unwrapParent();
                if (node instanceof BlockNode) {
                    // TODO we may reconsider this
                    return false;
                }
                // Most likely
                if (parent instanceof BlockNode) {
                    return true;
                } else {
                    // single statement block, variable parent
                    return parent instanceof FunctionDefinitionNode || parent instanceof IfNode || parent instanceof AbstractLoopNode;
                }
            }

            case "RootTag": {
                Node parent = ((RInstrumentableNode) node).unwrapParent();
                return parent instanceof FunctionDefinitionNode;
            }

            case "LoopTag":
                return node instanceof AbstractLoopNode;

            default:
                return false;
        }
    }

    private static boolean isInternalChild(Node node) {
        Node parent = node.getParent();
        while (parent != null) {
            if (parent instanceof InternalRSyntaxNodeChildren) {
                return true;
            }
            parent = parent.getParent();
        }
        return false;
    }

    @Override
    public boolean enableDebug(RFunction func, boolean once) {
        return DebugHandling.enableDebug(func, "", RNull.instance, once, false);
    }

    @Override
    public boolean isDebugged(RFunction func) {
        return DebugHandling.isDebugged(func);
    }

    @Override
    public boolean disableDebug(RFunction func) {
        return DebugHandling.undebug(func);
    }

    @Override
    public Object rcommandMain(String[] args, String[] env, boolean intern) {
        IORedirect redirect = handleIORedirect(args, intern);
        Object result = RCommand.doMain(redirect.args, env, false, redirect.in, redirect.out);
        return redirect.getInternResult(result);
    }

    @Override
<<<<<<< HEAD
    public boolean enableDebug(RFunction func, boolean once) {
        return DebugHandling.enableDebug(func, "", RNull.instance, once, false);
    }

    @Override
    public boolean isDebugged(RFunction func) {
        return DebugHandling.isDebugged(func);
    }

    @Override
    public boolean disableDebug(RFunction func) {
        return DebugHandling.undebug(func);
    }

=======
    public Object rscriptMain(String[] args, String[] env, boolean intern) {
        IORedirect redirect = handleIORedirect(args, intern);
        // TODO argument parsing can fail with ExitException, which needs to be handled correctly in
        // nested context
        Object result = RscriptCommand.doMain(redirect.args, env, false, redirect.in, redirect.out);
        return redirect.getInternResult(result);
    }

    private static final class IORedirect {
        private final InputStream in;
        private final OutputStream out;
        private final String[] args;
        private final boolean intern;

        private IORedirect(InputStream in, OutputStream out, String[] args, boolean intern) {
            this.in = in;
            this.out = out;
            this.args = args;
            this.intern = intern;
        }

        private Object getInternResult(Object result) {
            if (intern) {
                int status = (int) result;
                ByteArrayOutputStream bos = (ByteArrayOutputStream) out;
                String s = new String(bos.toByteArray());
                RStringVector sresult;
                if (s.length() == 0) {
                    sresult = RDataFactory.createEmptyStringVector();
                } else {
                    String[] lines = s.split("\n");
                    sresult = RDataFactory.createStringVector(lines, RDataFactory.COMPLETE_VECTOR);
                }
                if (status != 0) {
                    sresult.setAttr("status", RDataFactory.createIntVectorFromScalar(status));
                }
                return sresult;
            } else {
                return result;
            }

        }
    }

    private static IORedirect handleIORedirect(String[] args, boolean intern) {
        /*
         * This code is primarily intended to handle the "system" .Internal so the possible I/O
         * redirects are taken from the system/system2 R code. N.B. stdout redirection is never set
         * if "intern == true. Both input and output can be redirected to /dev/null.
         */
        InputStream in = System.in;
        OutputStream out = System.out;
        ArrayList<String> newArgsList = new ArrayList<>();
        int i = 0;
        while (i < args.length) {
            String arg = args[i];
            if (arg.equals("<")) {
                String file;
                if (i < args.length - 1) {
                    file = Utils.tildeExpand(Utils.unShQuote(args[i + 1]));
                } else {
                    throw RError.error(RError.NO_CALLER, RError.Message.GENERIC, "redirect missing");
                }
                try {
                    in = new FileInputStream(file);
                } catch (IOException ex) {
                    throw RError.error(RError.NO_CALLER, RError.Message.NO_SUCH_FILE, file);
                }
                arg = null;
                i++;
            } else if (arg.startsWith("2>")) {
                if (arg.equals("2>&1")) {
                    // happens anyway
                } else {
                    assert !intern;
                    throw RError.nyi(RError.NO_CALLER, "stderr redirect");
                }
                arg = null;
            } else if (arg.startsWith(">")) {
                assert !intern;
                arg = null;
                throw RError.nyi(RError.NO_CALLER, "stdout redirect");
            }
            if (arg != null) {
                newArgsList.add(arg);
            }
            i++;
        }
        String[] newArgs;
        if (newArgsList.size() == args.length) {
            newArgs = args;
        } else {
            newArgs = new String[newArgsList.size()];
            newArgsList.toArray(newArgs);
        }
        // to implement intern, we create a ByteArryOutputStream to capture the output
        if (intern) {
            out = new ByteArrayOutputStream();
        }
        return new IORedirect(in, out, newArgs, intern);
    }

    @Override
    public String encodeDouble(double x) {
        return DoubleVectorPrinter.encodeReal(x);
    }

    @Override
    public String encodeDouble(double x, int digits) {
        return DoubleVectorPrinter.encodeReal(x, digits);
    }

    @Override
    public String encodeComplex(RComplex x) {
        return ComplexVectorPrinter.encodeComplex(x);
    }

    @Override
    public String encodeComplex(RComplex x, int digits) {
        return ComplexVectorPrinter.encodeComplex(x, digits);
    }
>>>>>>> bd84f9ec
}<|MERGE_RESOLUTION|>--- conflicted
+++ resolved
@@ -615,22 +615,6 @@
     }
 
     @Override
-<<<<<<< HEAD
-    public boolean enableDebug(RFunction func, boolean once) {
-        return DebugHandling.enableDebug(func, "", RNull.instance, once, false);
-    }
-
-    @Override
-    public boolean isDebugged(RFunction func) {
-        return DebugHandling.isDebugged(func);
-    }
-
-    @Override
-    public boolean disableDebug(RFunction func) {
-        return DebugHandling.undebug(func);
-    }
-
-=======
     public Object rscriptMain(String[] args, String[] env, boolean intern) {
         IORedirect redirect = handleIORedirect(args, intern);
         // TODO argument parsing can fail with ExitException, which needs to be handled correctly in
@@ -752,5 +736,4 @@
     public String encodeComplex(RComplex x, int digits) {
         return ComplexVectorPrinter.encodeComplex(x, digits);
     }
->>>>>>> bd84f9ec
 }