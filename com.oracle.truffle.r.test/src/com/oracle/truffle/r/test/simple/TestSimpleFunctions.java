--- conflicted
+++ resolved
@@ -190,13 +190,9 @@
 
         assertEvalError("{ f <- function(x) { ..1 } ;  f(10) }");
         assertEvalError("{ f <- function(...) { ..1 } ;  f() }");
-<<<<<<< HEAD
-=======
 
         assertEval("{ fn1 <- function (a, b) a + b; fn2 <- function (a, b, ...) fn1(a, b, ...); fn2(1, 1) }");
         assertEval("{ asdf <- function(x,...) UseMethod(\"asdf\",x); asdf.numeric <- function(x, ...) print(paste(\"num:\", x, ...)); asdf(1) }");
-    }
->>>>>>> 582f0cec
 
         assertEval("{ f <- function(...) { ..1 } ;  f(10) }");
         assertEval("{ f <- function(...) { ..1 ; x <<- 10 ; ..1 } ; x <- 1 ; f(x) }");
