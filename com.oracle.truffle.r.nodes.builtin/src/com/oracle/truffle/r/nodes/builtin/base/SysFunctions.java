--- conflicted
+++ resolved
@@ -22,10 +22,7 @@
  */
 package com.oracle.truffle.r.nodes.builtin.base;
 
-<<<<<<< HEAD
-=======
 import static com.oracle.truffle.r.nodes.builtin.CastBuilder.Predef.*;
->>>>>>> bd84f9ec
 import static com.oracle.truffle.r.runtime.RVisibility.CUSTOM;
 import static com.oracle.truffle.r.runtime.RVisibility.OFF;
 import static com.oracle.truffle.r.runtime.builtins.RBehavior.COMPLEX;
@@ -138,18 +135,6 @@
 
         protected void checkNSLoad(VirtualFrame frame, RAbstractStringVector names, RAbstractStringVector values, boolean setting) {
             if (names.getLength() == 1 && NS_LOAD.equals(names.getDataAt(0))) {
-<<<<<<< HEAD
-                Frame caller = Utils.getCallerFrame(frame, FrameAccess.READ_ONLY);
-                RFunction func = RArguments.getFunction(caller);
-                if (func.toString().equals(LOADNAMESPACE)) {
-                    if (setting) {
-                        RContext.getInstance().setNamespaceName(values.getDataAt(0));
-                    } else {
-                        // Now we can run the overrides
-                        RBuiltinPackages.loadDefaultPackageOverrides(RContext.getInstance().getNamespaceName());
-                    }
-                    System.console();
-=======
                 doCheckNSLoad(frame.materialize(), values, setting);
             }
         }
@@ -164,7 +149,6 @@
                 } else {
                     // Now we can run the overrides
                     RBuiltinPackages.loadDefaultPackageOverrides(RContext.getInstance().getNamespaceName());
->>>>>>> bd84f9ec
                 }
             }
 
@@ -297,10 +281,6 @@
 
     }
 
-<<<<<<< HEAD
-    // TODO implement
-=======
->>>>>>> bd84f9ec
     @RBuiltin(name = "Sys.chmod", visibility = OFF, kind = INTERNAL, parameterNames = {"paths", "octmode", "use_umask"}, behavior = IO)
     public abstract static class SysChmod extends RBuiltinNode {
         @Override
