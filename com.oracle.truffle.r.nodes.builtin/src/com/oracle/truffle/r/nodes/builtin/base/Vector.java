--- conflicted
+++ resolved
@@ -47,12 +47,8 @@
 
     @Override
     protected void createCasts(CastBuilder casts) {
-<<<<<<< HEAD
-        casts.arg("length").asIntegerVector().mustBe(singleElement()).findFirst();
-=======
         casts.arg("mode").defaultError(RError.SHOW_CALLER, RError.Message.INVALID_ARGUMENT, "mode").asStringVector().mustBe(singleElement()).findFirst();
         casts.arg("length").defaultError(RError.SHOW_CALLER, RError.Message.INVALID_ARGUMENT, "length").asIntegerVector().mustBe(singleElement()).findFirst();
->>>>>>> bd84f9ec
     }
 
     protected RType modeToType(String mode) {
