/*
 * Copyright (c) 2015, 2018, Oracle and/or its affiliates. All rights reserved.
 * DO NOT ALTER OR REMOVE COPYRIGHT NOTICES OR THIS FILE HEADER.
 *
 * This code is free software; you can redistribute it and/or modify it
 * under the terms of the GNU General Public License version 3 only, as
 * published by the Free Software Foundation.
 *
 * This code is distributed in the hope that it will be useful, but WITHOUT
 * ANY WARRANTY; without even the implied warranty of MERCHANTABILITY or
 * FITNESS FOR A PARTICULAR PURPOSE.  See the GNU General Public License
 * version 3 for more details (a copy is included in the LICENSE file that
 * accompanied this code).
 *
 * You should have received a copy of the GNU General Public License version
 * 3 along with this work; if not, write to the Free Software Foundation,
 * Inc., 51 Franklin St, Fifth Floor, Boston, MA 02110-1301 USA.
 *
 * Please contact Oracle, 500 Oracle Parkway, Redwood Shores, CA 94065 USA
 * or visit www.oracle.com if you need additional information or have any
 * questions.
 */
package com.oracle.truffle.r.nodes.builtin.fastr;

import static com.oracle.truffle.r.nodes.builtin.CastBuilder.Predef.doubleValue;
import static com.oracle.truffle.r.nodes.builtin.CastBuilder.Predef.integerValue;
import static com.oracle.truffle.r.nodes.builtin.CastBuilder.Predef.notLogicalNA;
import static com.oracle.truffle.r.nodes.builtin.CastBuilder.Predef.numericValue;
import static com.oracle.truffle.r.nodes.builtin.CastBuilder.Predef.rawValue;
import static com.oracle.truffle.r.nodes.builtin.CastBuilder.Predef.stringValue;
import static com.oracle.truffle.r.runtime.RVisibility.CUSTOM;
import static com.oracle.truffle.r.runtime.RVisibility.OFF;
import static com.oracle.truffle.r.runtime.RVisibility.ON;

import java.io.File;
import java.io.IOException;
import java.lang.reflect.Array;

import com.oracle.truffle.api.CallTarget;
import com.oracle.truffle.api.CompilerAsserts;
import com.oracle.truffle.api.CompilerDirectives;
import com.oracle.truffle.api.CompilerDirectives.TruffleBoundary;
import com.oracle.truffle.api.Truffle;
import com.oracle.truffle.api.TruffleException;
import com.oracle.truffle.api.TruffleFile;
import com.oracle.truffle.api.TruffleLanguage.Env;
import com.oracle.truffle.api.dsl.Cached;
import com.oracle.truffle.api.dsl.Fallback;
import com.oracle.truffle.api.dsl.ImportStatic;
import com.oracle.truffle.api.dsl.Specialization;
import com.oracle.truffle.api.frame.VirtualFrame;
import com.oracle.truffle.api.interop.ArityException;
import com.oracle.truffle.api.interop.ForeignAccess;
import com.oracle.truffle.api.interop.InteropException;
import com.oracle.truffle.api.interop.Message;
import com.oracle.truffle.api.interop.TruffleObject;
import com.oracle.truffle.api.interop.UnknownIdentifierException;
import com.oracle.truffle.api.interop.UnsupportedMessageException;
import com.oracle.truffle.api.interop.UnsupportedTypeException;
import com.oracle.truffle.api.nodes.DirectCallNode;
import com.oracle.truffle.api.nodes.Node;
import com.oracle.truffle.api.profiles.BranchProfile;
import com.oracle.truffle.api.profiles.ConditionProfile;
import com.oracle.truffle.api.source.Source;
import com.oracle.truffle.api.source.Source.SourceBuilder;
import com.oracle.truffle.r.nodes.builtin.CastBuilder.Predef;
import static com.oracle.truffle.r.nodes.builtin.CastBuilder.Predef.instanceOf;
import static com.oracle.truffle.r.nodes.builtin.CastBuilder.Predef.logicalValue;
import static com.oracle.truffle.r.nodes.builtin.CastBuilder.Predef.singleElement;
import com.oracle.truffle.r.nodes.builtin.NodeWithArgumentCasts;
import com.oracle.truffle.r.nodes.builtin.NodeWithArgumentCasts.Casts;
import com.oracle.truffle.r.nodes.builtin.RBuiltinNode;
import com.oracle.truffle.r.nodes.function.call.RExplicitCallNode;
import com.oracle.truffle.r.nodes.function.visibility.SetVisibilityNode;
import com.oracle.truffle.r.runtime.RError;
import com.oracle.truffle.r.runtime.RInternalError;
import com.oracle.truffle.r.runtime.RRuntime;
import com.oracle.truffle.r.runtime.RSource;
import static com.oracle.truffle.r.runtime.builtins.RBehavior.COMPLEX;

import com.oracle.truffle.r.runtime.Utils;
import com.oracle.truffle.r.runtime.builtins.RBuiltin;
import static com.oracle.truffle.r.runtime.builtins.RBuiltinKind.PRIMITIVE;
import com.oracle.truffle.r.runtime.context.RContext;
import com.oracle.truffle.r.runtime.data.RArgsValuesAndNames;
import com.oracle.truffle.r.runtime.data.RDataFactory;
import com.oracle.truffle.r.runtime.data.RFunction;
import com.oracle.truffle.r.runtime.data.RInteropScalar;
import com.oracle.truffle.r.runtime.data.RInteropScalar.RInteropByte;
import com.oracle.truffle.r.runtime.data.RInteropScalar.RInteropChar;
import com.oracle.truffle.r.runtime.data.RInteropScalar.RInteropFloat;
import com.oracle.truffle.r.runtime.data.RInteropScalar.RInteropLong;
import com.oracle.truffle.r.runtime.data.RInteropScalar.RInteropShort;
import com.oracle.truffle.r.runtime.data.RList;
import com.oracle.truffle.r.runtime.data.RMissing;
import com.oracle.truffle.r.runtime.data.RNull;
import com.oracle.truffle.r.runtime.data.RRaw;
import com.oracle.truffle.r.runtime.data.model.RAbstractDoubleVector;
import com.oracle.truffle.r.runtime.data.model.RAbstractIntVector;
import com.oracle.truffle.r.runtime.data.model.RAbstractLogicalVector;
import com.oracle.truffle.r.runtime.data.model.RAbstractRawVector;
import com.oracle.truffle.r.runtime.data.model.RAbstractStringVector;
import com.oracle.truffle.r.runtime.data.model.RAbstractVector;
import com.oracle.truffle.r.runtime.interop.FastRInteropTryException;
import com.oracle.truffle.r.runtime.interop.FastrInteropTryContextState;
import com.oracle.truffle.r.runtime.interop.Foreign2R;
import com.oracle.truffle.r.runtime.interop.ConvertForeignObjectNode;
import com.oracle.truffle.r.runtime.interop.R2Foreign;

public class FastRInterop {

    private static boolean isTesting = false;

    public static void testingMode() {
        isTesting = true;
    }

    @RBuiltin(name = "eval.polyglot", visibility = CUSTOM, kind = PRIMITIVE, parameterNames = {"languageId", "code", "path"}, behavior = COMPLEX)
    public abstract static class Eval extends RBuiltinNode.Arg3 {

        static {
            Casts casts = new Casts(Eval.class);
            casts.arg(0).allowMissing().mustBe(stringValue()).asStringVector().mustBe(singleElement()).findFirst();
            casts.arg(1).allowMissing().mustBe(stringValue()).asStringVector().mustBe(singleElement()).findFirst();
            casts.arg(2).allowMissing().mustBe(stringValue()).asStringVector().mustBe(singleElement()).findFirst();
        }

        @Child private SetVisibilityNode setVisibilityNode = SetVisibilityNode.create();
        @Child private Foreign2R foreign2rNode = Foreign2R.create();

        protected DirectCallNode createCall(String languageId, String code) {
            return Truffle.getRuntime().createDirectCallNode(parse(languageId, code));
        }

        @SuppressWarnings("unused")
        @Specialization(guards = {"cachedLanguageId != null", "cachedLanguageId.equals(languageId)", "cachedSource != null", "cachedSource.equals(code)"})
        protected Object evalCached(VirtualFrame frame, String languageId, String code, RMissing path,
                        @Cached("languageId") String cachedLanguageId,
                        @Cached("code") String cachedSource,
                        @Cached("createCall(languageId, code)") DirectCallNode call) {
            try {
                return foreign2rNode.execute(call.call(EMPTY_OBJECT_ARRAY));
            } finally {
                setVisibilityNode.execute(frame, true);
            }
        }

        @Specialization(replaces = "evalCached")
        protected Object eval(VirtualFrame frame, String languageId, String code, @SuppressWarnings("unused") RMissing path) {
            try {
                return foreign2rNode.execute(parseAndCall(code, languageId));
            } finally {
                setVisibilityNode.execute(frame, true);
            }
        }

        @TruffleBoundary
        private Object parseAndCall(String code, String languageId) {
            return parse(languageId, code).call();
        }

        @Specialization()
        protected Object eval(@SuppressWarnings("unused") RMissing languageId, @SuppressWarnings("unused") String code, @SuppressWarnings("unused") RMissing path) {
            throw error(RError.Message.NO_LANGUAGE_PROVIDED, "eval.polyglot");
        }

        protected CallTarget parse(String languageId, String code) {
            CompilerAsserts.neverPartOfCompilation();
            Env env = RContext.getInstance().getEnv();
            if (languageId != null && env.getLanguages().get(languageId) == null) {
                throw error(RError.Message.LANGUAGE_NOT_AVAILABLE, languageId);
            }
            Source sourceObject = RSource.fromTextInternalInvisible(code, RSource.Internal.EVAL_WRAPPER, languageId);
            try {
                return env.parse(sourceObject);
            } catch (Throwable t) {
                throw error(RError.Message.GENERIC, "Error while parsing: " + t.getMessage());
            }
        }

        @Specialization
        protected Object eval(@SuppressWarnings("unused") String languageId, @SuppressWarnings("unused") String code, @SuppressWarnings("unused") String path) {
            throw error(RError.Message.WRONG_ARGS_COMBINATION, "eval.polyglot");
        }

        @Specialization
        protected Object eval(VirtualFrame frame, String languageId, @SuppressWarnings("unused") RMissing code, String path) {
            try {
                return foreign2rNode.execute(parseFileAndCall(path, languageId));
            } finally {
                setVisibilityNode.execute(frame, false);
            }
        }

        @Specialization
        protected Object eval(@SuppressWarnings("unused") String languageId, @SuppressWarnings("unused") RMissing code, @SuppressWarnings("unused") RMissing path) {
            throw error(RError.Message.NO_CODE_OR_PATH_PROVIDED, "eval.polyglot");
        }

        @Specialization
        protected Object eval(VirtualFrame frame, @SuppressWarnings("unused") RMissing languageId, @SuppressWarnings("unused") RMissing code, String path) {
            try {
                return foreign2rNode.execute(parseFileAndCall(path, null));
            } finally {
                setVisibilityNode.execute(frame, false);
            }
        }

        @TruffleBoundary
        private Object parseFileAndCall(String path, String languageId) {
            return parseFile(path, languageId).call();
        }

        protected CallTarget parseFile(String path, String languageIdArg) {
            CompilerAsserts.neverPartOfCompilation();
            File file = new File(Utils.tildeExpand(path, false));
            try {
                Env env = RContext.getInstance().getEnv();
                TruffleFile tFile = env.getTruffleFile(file.getAbsolutePath());
                String languageId = languageIdArg;
<<<<<<< HEAD
=======
                if (languageId != null && env.getLanguages().get(languageId) == null) {
                    throw error(RError.Message.LANGUAGE_NOT_AVAILABLE, languageId);
                }
>>>>>>> 4a4a87fe
                if (languageId == null) {
                    languageId = Source.findLanguage(tFile);
                }
                SourceBuilder sourceBuilder = Source.newBuilder(languageId, tFile).name(file.getName());
                Source sourceObject = sourceBuilder.build();
                return env.parse(sourceObject);
            } catch (IOException e) {
                throw error(RError.Message.GENERIC, "Error reading file: " + e.getMessage());
            } catch (Throwable t) {
                if (languageIdArg == null) {
                    String[] tokens = file.getName().split("\\.(?=[^\\.]+$)");
                    throw error(RError.Message.COULD_NOT_FIND_LANGUAGE, tokens[tokens.length - 1], "eval.polyglot");
                } else {
                    throw error(RError.Message.GENERIC, "Error while parsing: " + t.getMessage());
                }
            }
        }

        @Specialization
        @TruffleBoundary
        protected Object eval(@SuppressWarnings("unused") RMissing code, @SuppressWarnings("unused") RMissing languageId, @SuppressWarnings("unused") RMissing path) {
            throw RError.error(this, RError.Message.WRONG_ARGS_COMBINATION, "eval.polyglot");
        }
    }

    @RBuiltin(name = "export", visibility = OFF, kind = PRIMITIVE, parameterNames = {"name", "value"}, behavior = COMPLEX)
    public abstract static class Export extends RBuiltinNode.Arg2 {

        static {
            Casts casts = new Casts(Export.class);
            casts.arg("name").mustBe(stringValue()).asStringVector().mustBe(singleElement()).findFirst();
            casts.arg("value").boxPrimitive();
        }

        @Specialization(guards = "!isRMissing(value)")
        @TruffleBoundary
        protected Object exportSymbol(String name, TruffleObject value) {
            if (name == null) {
                throw error(RError.Message.INVALID_ARGUMENT, "name");
            }
            RContext.getInstance().getEnv().exportSymbol(name, value);
            return RNull.instance;
        }

        @Specialization
        protected Object exportSymbol(@SuppressWarnings("unused") String name, @SuppressWarnings("unused") RMissing value) {
            throw error(RError.Message.ARGUMENT_MISSING, "value");
        }

        @Fallback
        protected Object exportSymbol(@SuppressWarnings("unused") Object name, @SuppressWarnings("unused") Object value) {
            throw error(RError.Message.GENERIC, "only R language objects can be exported");
        }
    }

    @RBuiltin(name = "import", visibility = OFF, kind = PRIMITIVE, parameterNames = {"name"}, behavior = COMPLEX)
    public abstract static class Import extends RBuiltinNode.Arg1 {

        static {
            Casts casts = new Casts(Import.class);
            casts.arg("name").mustBe(stringValue()).asStringVector().mustBe(singleElement()).findFirst();
        }

        @Specialization
        @TruffleBoundary
        protected Object importSymbol(String name) {
            Object object = RContext.getInstance().getEnv().importSymbol(name);
            if (object == null) {
                throw error(RError.Message.NO_IMPORT_OBJECT, name);
            }
            return object;
        }
    }

    @RBuiltin(name = ".fastr.interop.asByte", visibility = ON, kind = PRIMITIVE, parameterNames = {"value"}, behavior = COMPLEX)
    public abstract static class ToByte extends RBuiltinNode.Arg1 {

        static {
            castToInteroptNumberType(new Casts(ToByte.class));
        }

        @Specialization
        public RInteropByte toByte(int value) {
            return RInteropByte.valueOf((byte) value);
        }

        @Specialization
        public RInteropByte toByte(double value) {
            return RInteropByte.valueOf((byte) value);
        }

        @Specialization
        public RInteropByte toByte(RRaw value) {
            return RInteropByte.valueOf(value.getValue());
        }
    }

    @RBuiltin(name = ".fastr.interop.asChar", visibility = ON, kind = PRIMITIVE, parameterNames = {"value", "pos"}, behavior = COMPLEX)
    public abstract static class ToChar extends RBuiltinNode.Arg2 {

        static {
            Casts casts = new Casts(ToChar.class);
            casts.arg("value").mustBe(integerValue().or(doubleValue().or(stringValue())), RError.Message.INVALID_ARGUMENT_OF_TYPE, "value", Predef.typeName()).asVector().mustBe(
                            singleElement()).findFirst();
            casts.arg("pos").allowMissing().mustBe(numericValue(), RError.Message.INVALID_ARGUMENT_OF_TYPE, "pos", Predef.typeName()).asIntegerVector().mustBe(singleElement()).findFirst();
        }

        @Specialization
        public RInteropChar toChar(int value, @SuppressWarnings("unused") RMissing unused) {
            return RInteropChar.valueOf((char) value);
        }

        @Specialization
        public RInteropChar toChar(double value, @SuppressWarnings("unused") RMissing unused) {
            return RInteropChar.valueOf((char) value);
        }

        @Specialization
        public RInteropChar toChar(String value, @SuppressWarnings("unused") RMissing unused) {
            return toChar(value, 0);
        }

        @SuppressWarnings("unused")
        @Specialization
        public RInteropChar toChar(int value, int pos) {
            throw RError.error(this, RError.Message.POS_NOT_ALLOWED_WITH_NUMERIC);
        }

        @SuppressWarnings("unused")
        @Specialization
        public RInteropChar toChar(double value, int pos) {
            throw RError.error(this, RError.Message.POS_NOT_ALLOWED_WITH_NUMERIC);
        }

        @Specialization
        public RInteropChar toChar(String value, int pos) {
            return RInteropChar.valueOf(value.charAt(pos));
        }
    }

    @RBuiltin(name = ".fastr.interop.asFloat", visibility = ON, kind = PRIMITIVE, parameterNames = {"value"}, behavior = COMPLEX)
    public abstract static class ToFloat extends RBuiltinNode.Arg1 {

        static {
            castToInteroptNumberType(new Casts(ToFloat.class));
        }

        @Specialization
        public RInteropFloat toFloat(int value) {
            return RInteropFloat.valueOf(value);
        }

        @Specialization
        public RInteropFloat toFloat(double value) {
            return RInteropFloat.valueOf((float) value);
        }

        @Specialization
        public RInteropFloat toFloat(RRaw value) {
            return RInteropFloat.valueOf(value.getValue());
        }
    }

    @RBuiltin(name = ".fastr.interop.asLong", visibility = ON, kind = PRIMITIVE, parameterNames = {"value"}, behavior = COMPLEX)
    public abstract static class ToLong extends RBuiltinNode.Arg1 {

        static {
            castToInteroptNumberType(new Casts(ToLong.class));
        }

        @Specialization
        public RInteropLong toLong(int value) {
            return RInteropLong.valueOf(value);
        }

        @Specialization
        public RInteropLong toLong(double value) {
            return RInteropLong.valueOf((long) value);
        }

        @Specialization
        public RInteropLong toLong(RRaw value) {
            return RInteropLong.valueOf(value.getValue());
        }
    }

    @RBuiltin(name = ".fastr.interop.asShort", visibility = ON, kind = PRIMITIVE, parameterNames = {"value"}, behavior = COMPLEX)
    public abstract static class ToShort extends RBuiltinNode.Arg1 {

        static {
            castToInteroptNumberType(new Casts(ToShort.class));
        }

        @Specialization
        public RInteropShort toShort(double value) {
            return RInteropShort.valueOf((short) value);
        }

        @Specialization
        public RInteropShort toShort(int value) {
            return RInteropShort.valueOf((short) value);
        }

        @Specialization
        public RInteropShort toShort(RRaw value) {
            return RInteropShort.valueOf(value.getValue());
        }
    }

    private static void castToInteroptNumberType(Casts casts) {
        casts.arg("value").mustBe(integerValue().or(doubleValue().or(rawValue())), RError.Message.INVALID_ARGUMENT_OF_TYPE, "value", Predef.typeName()).asVector().mustBe(singleElement()).findFirst();
    }

    @RBuiltin(name = "java.type", visibility = ON, kind = PRIMITIVE, parameterNames = {"className", "silent"}, behavior = COMPLEX)
    public abstract static class JavaType extends RBuiltinNode.Arg2 {

        static {
            Casts casts = new Casts(JavaType.class);
            casts.arg("className").mustBe(stringValue()).asStringVector().mustBe(Predef.singleElement()).findFirst();
            casts.arg("silent").mapMissing(Predef.constant(RRuntime.LOGICAL_FALSE)).mustBe(logicalValue().or(Predef.nullValue())).asLogicalVector().mustBe(singleElement()).findFirst().mustBe(
                            notLogicalNA()).map(Predef.toBoolean());
        }

        @SuppressWarnings("unused")
        @Specialization(guards = {"isClass(className)", "className.equals(cachedClazz)"}, limit = "getCacheSize(10)")
        public TruffleObject javaClassCached(String className, boolean silent,
                        @Cached("className") String cachedClazz,
                        @Cached("getJavaClass(className, silent)") Object result,
                        @Cached("create()") BranchProfile interopExceptionProfile) {
            return javaClassToTruffleObject(className, result, interopExceptionProfile);
        }

        @Specialization(replaces = "javaClassCached")
        public TruffleObject javaClass(String className, boolean silent,
                        @Cached("create()") BranchProfile interopExceptionProfile) {
            Object result = getJavaClass(className, silent);
            return javaClassToTruffleObject(className, result, interopExceptionProfile);
        }

        protected boolean isClass(Object obj) {
            return obj != null && obj instanceof Class;
        }

        protected Object getJavaClass(String clazz, boolean silent) {
            return classForName(clazz, silent);
        }

        @TruffleBoundary
        protected TruffleObject javaClassToTruffleObject(String clazz, Object result, BranchProfile interopExceptionProfile) {
            if (result == RNull.instance) {
                return RNull.instance;
            }
            if (result instanceof TruffleObject) {
                return (TruffleObject) result;
            } else {
                interopExceptionProfile.enter();
                if (result instanceof RuntimeException) {
                    throw RError.handleInteropException(this, (RuntimeException) result);
                } else {
                    assert result instanceof Throwable : "class " + clazz + " resulted into " + (result == null ? "NULL" : result.getClass().getName());
                    throw RError.handleInteropException(this, new RuntimeException((Throwable) result));
                }
            }
        }
    }

    @RBuiltin(name = "java.addToClasspath", visibility = OFF, kind = PRIMITIVE, parameterNames = {"value", "silent"}, behavior = COMPLEX)
    public abstract static class JavaAddToClasspath extends RBuiltinNode.Arg2 {

        static {
            Casts casts = new Casts(JavaAddToClasspath.class);
            casts.arg("value").mustBe(stringValue()).asStringVector();
            casts.arg("silent").mapMissing(Predef.constant(RRuntime.LOGICAL_FALSE)).mustBe(logicalValue().or(Predef.nullValue())).asLogicalVector().mustBe(singleElement()).findFirst().mustBe(
                            notLogicalNA()).map(Predef.toBoolean());
        }

        @Specialization
        @TruffleBoundary
        public TruffleObject addEntries(RAbstractStringVector value, boolean silent) {
            Env env = RContext.getInstance().getEnv();

            for (int i = 0; i < value.getLength(); i++) {
                TruffleFile file = env.getTruffleFile(value.getDataAt(i));
                try {
                    env.addToHostClassPath(file);
                } catch (Exception e) {
                    if (silent) {
                        return RNull.instance;
                    }
                    throw error(RError.Message.GENERIC, "error while adding classpath entry: " +
                                    e.getMessage());

                }
            }

            return RNull.instance;
        }
    }

    @RBuiltin(name = ".fastr.interop.isIdentical", visibility = ON, kind = PRIMITIVE, parameterNames = {"x1", "x2"}, behavior = COMPLEX)
    public abstract static class JavaIsIdentical extends RBuiltinNode.Arg2 {

        static {
            Casts.noCasts(JavaIsIdentical.class);
        }

        @Specialization(guards = {"isJavaObject(x1)", "isJavaObject(x2)"})
        public byte isIdentical(TruffleObject x1, TruffleObject x2) {
            RContext context = RContext.getInstance();
            return RRuntime.asLogical(context.getEnv().asHostObject(x1) == context.getEnv().asHostObject(x2));
        }

        @Fallback
        @TruffleBoundary
        public byte isIdentical(Object x1, Object x2) {
            throw error(RError.Message.GENERIC, String.format("unsupported types: %s, %s", x1.getClass().getName(), x2.getClass().getName()));
        }

        protected boolean isJavaObject(TruffleObject obj) {
            return RContext.getInstance().getEnv().isHostObject(obj);
        }
    }

    @RBuiltin(name = ".fastr.interop.asJavaTruffleObject", visibility = ON, kind = PRIMITIVE, parameterNames = {"x"}, behavior = COMPLEX)
    public abstract static class JavaAsTruffleObject extends RBuiltinNode.Arg1 {

        static {
            Casts.noCasts(JavaAsTruffleObject.class);
        }

        @Specialization
        public TruffleObject asTruffleObject(byte b) {
            return (TruffleObject) RContext.getInstance().getEnv().asBoxedGuestValue(RRuntime.fromLogical(b));
        }

        @Specialization
        public TruffleObject asTruffleObject(int i) {
            return (TruffleObject) RContext.getInstance().getEnv().asBoxedGuestValue(i);
        }

        @Specialization
        public TruffleObject asTruffleObject(double d) {
            return (TruffleObject) RContext.getInstance().getEnv().asBoxedGuestValue(d);
        }

        @Specialization
        public TruffleObject asTruffleObject(String s) {
            return (TruffleObject) RContext.getInstance().getEnv().asBoxedGuestValue(s);
        }

        @Specialization
        public TruffleObject asTruffleObject(RInteropByte b) {
            return (TruffleObject) RContext.getInstance().getEnv().asBoxedGuestValue(b.getValue());
        }

        @Specialization
        public TruffleObject asTruffleObject(RInteropChar c) {
            return (TruffleObject) RContext.getInstance().getEnv().asBoxedGuestValue(c.getValue());
        }

        @Specialization
        public TruffleObject asTruffleObject(RInteropFloat f) {
            return (TruffleObject) RContext.getInstance().getEnv().asBoxedGuestValue(f.getValue());
        }

        @Specialization
        public TruffleObject asTruffleObject(RInteropLong l) {
            return (TruffleObject) RContext.getInstance().getEnv().asBoxedGuestValue(l.getValue());
        }

        @Specialization
        public TruffleObject asTruffleObject(RInteropShort s) {
            return (TruffleObject) RContext.getInstance().getEnv().asBoxedGuestValue(s.getValue());
        }

        @Fallback
        @TruffleBoundary
        public byte asTruffleObject(Object x) {
            throw error(RError.Message.GENERIC, String.format("unsupported type: %s", x.getClass().getName()));
        }
    }

    @RBuiltin(name = ".fastr.interop.isAssignableFrom", visibility = ON, kind = PRIMITIVE, parameterNames = {"x1", "x2"}, behavior = COMPLEX)
    public abstract static class JavaIsAssignableFrom extends RBuiltinNode.Arg2 {

        static {
            Casts.noCasts(JavaIsAssignableFrom.class);
        }

        @Specialization(guards = {"isJavaObject(x1)", "isJavaObject(x2)"})
        public byte isAssignable(TruffleObject x1, TruffleObject x2) {
            RContext context = RContext.getInstance();
            Object jo1 = context.getEnv().asHostObject(x1);
            Class<?> cl1 = (jo1 instanceof Class) ? (Class<?>) jo1 : jo1.getClass();
            Object jo2 = context.getEnv().asHostObject(x2);
            Class<?> cl2 = (jo2 instanceof Class) ? (Class<?>) jo2 : jo2.getClass();
            return RRuntime.asLogical(cl2.isAssignableFrom(cl1));
        }

        @Fallback
        @TruffleBoundary
        public byte isAssignable(Object x1, Object x2) {
            throw error(RError.Message.GENERIC, String.format("unsupported types: %s, %s", x1.getClass().getName(), x2.getClass().getName()));
        }

        protected boolean isJavaObject(TruffleObject obj) {
            return RContext.getInstance().getEnv().isHostObject(obj);
        }
    }

    @RBuiltin(name = ".fastr.interop.isInstance", visibility = ON, kind = PRIMITIVE, parameterNames = {"x1", "x2"}, behavior = COMPLEX)
    public abstract static class JavaIsInstance extends RBuiltinNode.Arg2 {

        static {
            Casts.noCasts(JavaIsInstance.class);
        }

        @Specialization(guards = {"isJavaObject(x1)", "isJavaObject(x2)"})
        public byte isInstance(TruffleObject x1, TruffleObject x2) {
            RContext context = RContext.getInstance();
            Object jo1 = context.getEnv().asHostObject(x1);
            Object jo2 = context.getEnv().asHostObject(x2);
            if (jo1 instanceof Class) {
                Class<?> cl1 = (Class<?>) jo1;
                return RRuntime.asLogical(cl1.isInstance(jo2));
            }
            return RRuntime.asLogical(jo1.getClass().isInstance(jo2));
        }

        @Specialization(guards = {"isJavaObject(x1)"})
        public byte isInstance(TruffleObject x1, RInteropScalar x2,
                        @Cached("createR2Foreign()") R2Foreign r2Foreign) {
            Object jo1 = RContext.getInstance().getEnv().asHostObject(x1);
            if (jo1 instanceof Class) {
                Class<?> cl1 = (Class<?>) jo1;
                return RRuntime.asLogical(cl1.isInstance(r2Foreign.execute(x2)));
            }
            return RRuntime.asLogical(jo1.getClass().isInstance(x2));
        }

        @Specialization(guards = {"isJavaObject(x1)", "!isJavaObject(x2)", "!isInterop(x2)"})
        public byte isInstance(TruffleObject x1, Object x2) {
            Object jo1 = RContext.getInstance().getEnv().asHostObject(x1);
            if (jo1 instanceof Class) {
                Class<?> cl1 = (Class<?>) jo1;
                return RRuntime.asLogical(cl1.isInstance(x2));
            }
            return RRuntime.asLogical(jo1.getClass().isInstance(x2));
        }

        @Fallback
        @TruffleBoundary
        public byte isInstance(Object x1, Object x2) {
            throw error(RError.Message.GENERIC, String.format("unsupported types: %s, %s", x1.getClass().getName(), x2.getClass().getName()));
        }

        protected boolean isJavaObject(Object obj) {
            return RRuntime.isForeignObject(obj) && RContext.getInstance().getEnv().isHostObject(obj);
        }

        protected boolean isInterop(Object obj) {
            return obj instanceof RInteropScalar;
        }

        protected R2Foreign createR2Foreign() {
            return R2Foreign.create();
        }
    }

    @ImportStatic(Message.class)
    @RBuiltin(name = ".fastr.interop.asJavaArray", visibility = ON, kind = PRIMITIVE, parameterNames = {"x", "className", "flat"}, behavior = COMPLEX)
    public abstract static class ToJavaArray extends RBuiltinNode.Arg3 {

        BranchProfile interopExceptionProfile = BranchProfile.create();

        static {
            Casts casts = new Casts(ToJavaArray.class);
            casts.arg("x").castForeignObjects(false).mustNotBeMissing();
            casts.arg("className").allowMissing().mustBe(stringValue()).asStringVector().mustBe(Predef.singleElement()).findFirst();
            casts.arg("flat").mapMissing(Predef.constant(RRuntime.LOGICAL_TRUE)).mustBe(logicalValue().or(Predef.nullValue())).asLogicalVector().mustBe(singleElement()).findFirst().mustBe(
                            notLogicalNA()).map(Predef.toBoolean());
        }

        abstract Object execute(Object arg1, Object arg2, Object arg3);

        @Specialization
        @TruffleBoundary
        public Object toArray(RAbstractLogicalVector vec, @SuppressWarnings("unused") RMissing className, boolean flat,
                        @Cached("createR2Foreign()") R2Foreign r2Foreign) {
            return toArray(vec, flat, boolean.class, (array, i) -> Array.set(array, i, r2Foreign.execute(vec.getDataAt(i))));
        }

        @Specialization
        @TruffleBoundary
        public Object toArray(RAbstractLogicalVector vec, String className, boolean flat,
                        @Cached("createR2Foreign()") R2Foreign r2Foreign) {
            return toArray(vec, flat, getClazz(className), (array, i) -> Array.set(array, i, r2Foreign.execute(vec.getDataAt(i))));
        }

        @Specialization
        @TruffleBoundary
        public Object toArray(RAbstractIntVector vec, @SuppressWarnings("unused") RMissing className, boolean flat,
                        @Cached("createR2Foreign()") R2Foreign r2Foreign) {
            return toArray(vec, flat, int.class, (array, i) -> Array.set(array, i, r2Foreign.execute(vec.getDataAt(i))));
        }

        @Specialization
        @TruffleBoundary
        public Object toArray(RAbstractIntVector vec, String className, boolean flat) {
            return toArray(vec, flat, getClazz(className), (array, i) -> {
                if (Byte.TYPE.getName().equals(className)) {
                    Array.set(array, i, (byte) vec.getDataAt(i));
                } else if (Character.TYPE.getName().equals(className)) {
                    Array.set(array, i, (char) vec.getDataAt(i));
                } else if (Double.TYPE.getName().equals(className)) {
                    Array.set(array, i, (double) vec.getDataAt(i));
                } else if (Float.TYPE.getName().equals(className)) {
                    Array.set(array, i, (float) vec.getDataAt(i));
                } else if (Long.TYPE.getName().equals(className)) {
                    Array.set(array, i, (long) vec.getDataAt(i));
                } else if (Short.TYPE.getName().equals(className)) {
                    Array.set(array, i, (short) vec.getDataAt(i));
                } else {
                    Array.set(array, i, vec.getDataAt(i));
                }
            });
        }

        @Specialization
        @TruffleBoundary
        public Object toArray(RAbstractDoubleVector vec, @SuppressWarnings("unused") RMissing className, boolean flat) {
            return toArray(vec, flat, double.class, (array, i) -> Array.set(array, i, vec.getDataAt(i)));
        }

        @Specialization
        @TruffleBoundary
        public Object toArray(RAbstractDoubleVector vec, String className, boolean flat) {
            return toArray(vec, flat, getClazz(className), (array, i) -> {
                if (Byte.TYPE.getName().equals(className)) {
                    Array.set(array, i, (byte) vec.getDataAt(i));
                } else if (Character.TYPE.getName().equals(className)) {
                    Array.set(array, i, (char) vec.getDataAt(i));
                } else if (Float.TYPE.getName().equals(className)) {
                    Array.set(array, i, (float) vec.getDataAt(i));
                } else if (Integer.TYPE.getName().equals(className)) {
                    Array.set(array, i, (int) vec.getDataAt(i));
                } else if (Long.TYPE.getName().equals(className)) {
                    Array.set(array, i, (long) vec.getDataAt(i));
                } else if (Short.TYPE.getName().equals(className)) {
                    Array.set(array, i, (short) vec.getDataAt(i));
                } else {
                    Array.set(array, i, vec.getDataAt(i));
                }
            });
        }

        @Specialization
        @TruffleBoundary
        public Object toArray(RAbstractStringVector vec, @SuppressWarnings("unused") RMissing className, boolean flat) {
            return toArray(vec, flat, String.class, (array, i) -> Array.set(array, i, vec.getDataAt(i)));
        }

        @Specialization
        @TruffleBoundary
        public Object toArray(RAbstractStringVector vec, String className, boolean flat) {
            return toArray(vec, flat, getClazz(className), (array, i) -> Array.set(array, i, vec.getDataAt(i)));
        }

        @Specialization
        @TruffleBoundary
        public Object toArray(RAbstractRawVector vec, @SuppressWarnings("unused") RMissing className, boolean flat) {
            return toArray(vec, flat, byte.class, (array, i) -> Array.set(array, i, vec.getRawDataAt(i)));
        }

        @Specialization
        @TruffleBoundary
        public Object toArray(RAbstractRawVector vec, String className, boolean flat) {
            return toArray(vec, flat, getClazz(className), (array, i) -> Array.set(array, i, vec.getRawDataAt(i)));
        }

        @Specialization(guards = "!isJavaLikeVector(vec)")
        @TruffleBoundary
        public Object toArray(RAbstractVector vec, @SuppressWarnings("unused") RMissing className, boolean flat,
                        @Cached("createR2Foreign()") R2Foreign r2Foreign) {
            return toArray(vec, flat, Object.class, r2Foreign);
        }

        @Specialization(guards = "!isJavaLikeVector(vec)")
        @TruffleBoundary
        public Object toArray(RAbstractVector vec, String className, boolean flat,
                        @Cached("createR2Foreign()") R2Foreign r2Foreign) {
            return toArray(vec, flat, getClazz(className), r2Foreign);
        }

        @Specialization
        @TruffleBoundary
        public Object toArray(RInteropScalar ri, String className, boolean flat,
                        @Cached("createR2Foreign()") R2Foreign r2Foreign) {
            RList list = RDataFactory.createList(new Object[]{ri});
            return toArray(list, flat, getClazz(className), (array, i) -> Array.set(array, i, r2Foreign.execute(list.getDataAt(i))));
        }

        @Specialization
        @TruffleBoundary
        public Object toArray(RInteropScalar ri, @SuppressWarnings("unused") RMissing className, boolean flat,
                        @Cached("createR2Foreign()") R2Foreign r2Foreign) {
            RList list = RDataFactory.createList(new Object[]{ri});
            return toArray(list, flat, ri.getJavaType(), (array, i) -> Array.set(array, i, r2Foreign.execute(list.getDataAt(i))));
        }

        protected R2Foreign createR2Foreign() {
            return R2Foreign.createNoBox();
        }

        private static int[] getDim(boolean flat, RAbstractVector vec) {
            int[] dims;
            if (flat) {
                dims = new int[]{vec.getLength()};
            } else {
                dims = vec.getDimensions();
                if (dims == null) {
                    dims = new int[]{vec.getLength()};
                }
            }
            return dims;
        }

        private static Object toArray(RAbstractVector vec, boolean flat, Class<?> clazz, VecElementToArray vecToArray) throws IllegalArgumentException, ArrayIndexOutOfBoundsException {
            int[] dims = getDim(flat, vec);
            // TODO need ForeignAccess.sendNew(multiDimArrayClass, dims)
            final Object array = Array.newInstance(clazz, dims);
            for (int d = 0; d < dims.length; d++) {
                int dim = dims[d];
                // TODO works only for flat
                for (int i = 0; i < dim; i++) {
                    vecToArray.toArray(array, i);
                }
            }
            return RContext.getInstance().getEnv().asGuestValue(array);
        }

        private Object toArray(RAbstractVector vec, boolean flat, Class<?> clazz, R2Foreign r2Foreign) throws IllegalArgumentException, ArrayIndexOutOfBoundsException {
            int[] dims = getDim(flat, vec);
            final Object array = Array.newInstance(clazz, dims);
            TruffleObject truffleArray = (TruffleObject) RContext.getInstance().getEnv().asGuestValue(array);

            for (int d = 0; d < dims.length; d++) {
                int dim = dims[d];
                // TODO works only for flat
                for (int i = 0; i < dim; i++) {
                    try {
                        Object value = r2Foreign.execute(vec.getDataAtAsObject(i));
                        ForeignAccess.sendWrite(Message.WRITE.createNode(), truffleArray, i, value);
                    } catch (InteropException ex) {
                        throw error(RError.Message.GENERIC, ex.getMessage());
                    }
                }
            }
            return truffleArray;
        }

        private interface VecElementToArray {
            void toArray(Object array, Integer i);
        }

        @Specialization(guards = "isJavaObject(obj)")
        @TruffleBoundary
        public Object toArray(TruffleObject obj, @SuppressWarnings("unused") RMissing missing, @SuppressWarnings("unused") boolean flat,
                        @Cached("HAS_SIZE.createNode()") Node hasSize,
                        @Cached("WRITE.createNode()") Node write) {

            if (ForeignAccess.sendHasSize(hasSize, obj)) {
                // TODO should return copy?
                return obj;
            }
            try {
                RContext context = RContext.getInstance();
                Object o = context.getEnv().asHostObject(obj);
                if (o == null) {
                    return obj;
                }
                TruffleObject array = (TruffleObject) context.getEnv().asGuestValue(Array.newInstance(o.getClass(), 1));
                ForeignAccess.sendWrite(write, array, 0, obj);
                return array;
            } catch (UnsupportedTypeException | UnsupportedMessageException | UnknownIdentifierException e) {
                throw error(RError.Message.GENERIC, "error while creating array: " + e.getMessage());
            }
        }

        @SuppressWarnings("unused")
        @Fallback
        public Object toArray(Object o, Object className, Object flat) {
            throw error(RError.Message.GENERIC, "unsupported type");
        }

        @TruffleBoundary
        private Class<?> getClazz(String className) throws RError {
            Object result = classForName(className);

            if (result instanceof TruffleObject) {
                Object clazz = RContext.getInstance().getEnv().asHostObject(result);
                if (clazz instanceof Class) {
                    return (Class<?>) clazz;
                }
            }
            interopExceptionProfile.enter();
            if (result instanceof RuntimeException) {
                throw RError.handleInteropException(this, (RuntimeException) result);
            } else {
                assert result instanceof Throwable : "class " + className + " resulted into " + (result == null ? "NULL" : result.getClass().getName());
                throw RError.handleInteropException(this, new RuntimeException((Throwable) result));
            }
        }

        protected boolean isJavaObject(TruffleObject obj) {
            return RContext.getInstance().getEnv().isHostObject(obj);
        }

        protected boolean isJavaLikeVector(RAbstractVector vec) {
            return vec instanceof RAbstractLogicalVector ||
                            vec instanceof RAbstractIntVector ||
                            vec instanceof RAbstractDoubleVector ||
                            vec instanceof RAbstractStringVector ||
                            vec instanceof RAbstractRawVector;
        }
    }

    @ImportStatic({Message.class, RRuntime.class})
    @RBuiltin(name = ".fastr.interop.asVector", visibility = ON, kind = PRIMITIVE, parameterNames = {"array", "recursive", "dropDimensions"}, behavior = COMPLEX)
    public abstract static class AsVector extends RBuiltinNode.Arg3 {

        static {
            Casts casts = new Casts(AsVector.class);
            casts.arg("array").castForeignObjects(false).mustNotBeMissing();
            casts.arg("recursive").mapMissing(Predef.constant(RRuntime.LOGICAL_FALSE)).mustBe(logicalValue().or(Predef.nullValue())).asLogicalVector().mustBe(singleElement()).findFirst().mustBe(
                            notLogicalNA()).map(Predef.toBoolean());
            casts.arg("dropDimensions").mapMissing(Predef.constant(RRuntime.LOGICAL_FALSE)).mustBe(logicalValue().or(Predef.nullValue())).asLogicalVector().mustBe(singleElement()).findFirst().mustBe(
                            notLogicalNA()).map(Predef.toBoolean());
        }

        private final ConditionProfile isArrayProfile = ConditionProfile.createBinaryProfile();

        @Specialization(guards = {"isForeignObject(obj)"})
        @TruffleBoundary
        public Object asVector(TruffleObject obj, boolean recursive, boolean dropDimensions,
                        @Cached("HAS_SIZE.createNode()") Node hasSize,
                        @Cached("create()") ConvertForeignObjectNode convertForeign) {
            if (isArrayProfile.profile(ForeignAccess.sendHasSize(hasSize, obj))) {
                return convertForeign.convert(obj, recursive, dropDimensions);
            } else {
                // a non-array we can convert only to List
                return convertForeign.convertToList(obj, recursive, dropDimensions);
            }
        }

        @Fallback
        public Object fallback(@SuppressWarnings("unused") Object obj, @SuppressWarnings("unused") Object recursive, @SuppressWarnings("unused") Object dropDimensions) {
            return RNull.instance;
        }
    }

    @ImportStatic({Message.class, RRuntime.class})
    @RBuiltin(name = ".fastr.interop.new", visibility = ON, kind = PRIMITIVE, parameterNames = {"class", "..."}, behavior = COMPLEX)
    public abstract static class InteropNew extends RBuiltinNode.Arg2 {

        static {
            Casts.noCasts(InteropNew.class);
        }

        @Specialization(guards = {"isForeignObject(clazz)"})
        @TruffleBoundary
        public Object interopNew(TruffleObject clazz, RArgsValuesAndNames args,
                        @Cached("NEW.createNode()") Node sendNew,
                        @Cached("create()") R2Foreign r2Foreign,
                        @Cached("create()") Foreign2R foreign2R) {
            try {
                Object[] argValues = new Object[args.getLength()];
                for (int i = 0; i < argValues.length; i++) {
                    argValues[i] = r2Foreign.execute(args.getArgument(i));
                }
                Object result = ForeignAccess.sendNew(sendNew, clazz, argValues);
                return foreign2R.execute(result);
            } catch (UnsupportedTypeException ute) {
                RContext context = RContext.getInstance();
                Env env = RContext.getInstance().getEnv();
                if (env.isHostObject(clazz)) {
                    Object obj = env.asHostObject(clazz);
                    if (obj instanceof Class) {
                        Class<?> cls = (Class<?>) obj;
                        if (cls.isArray()) {
                            // TODO temporary hot fix
                            // need ForeignAccess.sendNew(multiDimArrayClass, dims)
                            Object arg0 = args.getArgument(0);
                            if (arg0 instanceof RAbstractIntVector) {
                                RAbstractIntVector vec = (RAbstractIntVector) arg0;
                                int[] dims = new int[vec.getLength()];

                                for (int i = 0; i < vec.getLength(); i++) {
                                    Array.setInt(dims, i, vec.getDataAt(i));
                                }
                                cls = cls.getComponentType();
                                while (cls.isArray()) {
                                    cls = cls.getComponentType();
                                }

                                Object a = Array.newInstance(cls, dims);
                                return context.getEnv().asGuestValue(a);
                            }
                        }
                    }
                }
                String msg = isTesting ? "error during Java object instantiation" : "error during Java object instantiation: " + ute.getMessage();
                throw error(RError.Message.GENERIC, msg);
            } catch (IllegalStateException | SecurityException | IllegalArgumentException | ArityException | UnsupportedMessageException e) {
                String msg = isTesting ? "error during Java object instantiation" : "error during Java object instantiation: " + e.getMessage();
                throw error(RError.Message.GENERIC, msg);
            } catch (RuntimeException e) {
                throw RError.handleInteropException(this, e);
            }
        }

        @Fallback
        public Object interopNew(@SuppressWarnings("unused") Object clazz, @SuppressWarnings("unused") Object args) {
            throw error(RError.Message.GENERIC, "interop object needed as receiver of NEW message");
        }
    }

    @ImportStatic(RRuntime.class)
    @RBuiltin(name = "is.polyglot.value", visibility = ON, kind = PRIMITIVE, parameterNames = {"obj"}, behavior = COMPLEX)
    public abstract static class IsExternal extends RBuiltinNode.Arg1 {

        static {
            Casts.noCasts(IsExternal.class);
        }

        @Specialization(guards = {"isForeignObject(obj)"})
        public byte isExternal(@SuppressWarnings("unused") TruffleObject obj) {
            return RRuntime.LOGICAL_TRUE;
        }

        @Fallback
        public byte isExternal(@SuppressWarnings("unused") Object obj) {
            return RRuntime.LOGICAL_FALSE;
        }
    }

    private static Object classForName(String className) {
        return classForName(className, false);
    }

    private static Object classForName(String className, boolean silent) {
        Env env = RContext.getInstance().getEnv();
        if (env != null && env.isHostLookupAllowed()) {
            try {
                Object found = env.lookupHostSymbol(demangle(className));
                if (found != null) {
                    return found;
                }
            } catch (Exception ex) {
            }
        } else {
            throw RError.error(RError.SHOW_CALLER, RError.Message.GENERIC,
                            "Java Interop is not available, please run FastR with --jvm, e.g. '$bin/R --jvm CMD INSTALL' or '$bin/Rscript --jvm myscript.R'");
        }
        return silent ? RNull.instance : new ClassNotFoundException(className + " not found");
    }

    @TruffleBoundary
    private static String demangle(String className) {
        return className.replaceAll("/", ".");
    }

    @RBuiltin(name = ".fastr.interop.try", kind = PRIMITIVE, parameterNames = {"function", "check"}, behavior = COMPLEX)
    public abstract static class FastRInteropTry extends RBuiltinNode.Arg2 {
        @Node.Child private RExplicitCallNode call = RExplicitCallNode.create();

        static {
            Casts casts = new Casts(FastRInteropTry.class);
            casts.arg("function").mustBe(instanceOf(RFunction.class));
            casts.arg("check").mustBe(logicalValue()).asLogicalVector().mustBe(singleElement()).findFirst();
        }

        @Specialization
        public Object tryFunc(VirtualFrame frame, RFunction function, byte check) {
            getInteropTryState().stepIn();
            try {
                return call.call(frame, function, RArgsValuesAndNames.EMPTY);
            } catch (FastRInteropTryException e) {
                CompilerDirectives.transferToInterpreter();
                Throwable cause = e.getCause();
                if (cause instanceof TruffleException || cause.getCause() instanceof ClassNotFoundException) {
                    cause = cause.getCause();
                    if (RRuntime.fromLogical(check)) {
                        String causeName = cause.getClass().getName();
                        String msg = cause.getMessage();
                        msg = msg != null ? String.format("%s: %s", causeName, msg) : causeName;
                        throw RError.error(RError.SHOW_CALLER, RError.Message.GENERIC, msg);
                    } else {
                        getInteropTryState().lastException = cause;
                    }
                } else {
                    RInternalError.reportError(e);
                }
            } finally {
                getInteropTryState().stepOut();
            }
            return RNull.instance;
        }

    }

    @RBuiltin(name = ".fastr.interop.checkException", kind = PRIMITIVE, parameterNames = {"silent", "showCallerOf"}, behavior = COMPLEX)
    public abstract static class FastRInteropCheckException extends RBuiltinNode.Arg2 {
        static {
            Casts casts = new Casts(FastRInteropCheckException.class);
            casts.arg("silent").mustBe(logicalValue()).asLogicalVector().mustBe(singleElement()).findFirst();
            casts.arg("showCallerOf").allowMissing().mustBe(stringValue()).asStringVector().mustBe(singleElement()).findFirst();
        }

        @Specialization
        public Object getException(byte silent, @SuppressWarnings("unused") RMissing callerFor) {
            return getException(silent, (String) null);
        }

        @Specialization
        public Object getException(byte silent, String showCallerOf) {
            Throwable t = getInteropTryState().lastException;
            if (t != null) {
                CompilerDirectives.transferToInterpreter();
                getInteropTryState().lastException = null;
                if (!RRuntime.fromLogical(silent)) {
                    String causeName = t.getClass().getName();
                    String msg = t.getMessage();
                    msg = msg != null ? String.format("%s: %s", causeName, msg) : causeName;
                    if (showCallerOf == null) {
                        throw RError.error(RError.SHOW_CALLER, RError.Message.GENERIC, msg);
                    } else {
                        throw RError.error(new RError.ShowCallerOf(showCallerOf), RError.Message.GENERIC, msg);
                    }
                }
            }
            return RNull.instance;
        }
    }

    @RBuiltin(name = ".fastr.interop.getTryException", kind = PRIMITIVE, parameterNames = {"clear"}, behavior = COMPLEX)
    public abstract static class FastRInteropGetException extends RBuiltinNode.Arg1 {
        static {
            Casts casts = new Casts(FastRInteropGetException.class);
            casts.arg("clear").mustBe(logicalValue()).asLogicalVector().mustBe(singleElement()).findFirst();
        }

        @Specialization
        public Object getException(byte clear) {
            Throwable ret = getInteropTryState().lastException;
            if (RRuntime.fromLogical(clear)) {
                getInteropTryState().lastException = null;
            }
            return ret != null ? RContext.getInstance().getEnv().asGuestValue(ret) : RNull.instance;
        }
    }

    @RBuiltin(name = ".fastr.interop.clearTryException", kind = PRIMITIVE, parameterNames = {}, behavior = COMPLEX)
    public abstract static class FastRInteropClearException extends RBuiltinNode.Arg0 {

        static {
            NodeWithArgumentCasts.Casts.noCasts(FastRInteropClearException.class);
        }

        @Specialization
        public Object clearException() {
            getInteropTryState().lastException = null;
            return RNull.instance;
        }
    }

    private static FastrInteropTryContextState getInteropTryState() {
        return RContext.getInstance().stateInteropTry;
    }

}<|MERGE_RESOLUTION|>--- conflicted
+++ resolved
@@ -218,12 +218,9 @@
                 Env env = RContext.getInstance().getEnv();
                 TruffleFile tFile = env.getTruffleFile(file.getAbsolutePath());
                 String languageId = languageIdArg;
-<<<<<<< HEAD
-=======
                 if (languageId != null && env.getLanguages().get(languageId) == null) {
                     throw error(RError.Message.LANGUAGE_NOT_AVAILABLE, languageId);
                 }
->>>>>>> 4a4a87fe
                 if (languageId == null) {
                     languageId = Source.findLanguage(tFile);
                 }
