--- conflicted
+++ resolved
@@ -22,10 +22,7 @@
  */
 package com.oracle.truffle.r.nodes.builtin.base;
 
-<<<<<<< HEAD
-=======
 import static com.oracle.truffle.r.nodes.builtin.CastBuilder.Predef.*;
->>>>>>> bd84f9ec
 import static com.oracle.truffle.r.runtime.builtins.RBehavior.PURE;
 import static com.oracle.truffle.r.runtime.builtins.RBuiltinKind.INTERNAL;
 
@@ -36,10 +33,6 @@
 import com.oracle.truffle.r.nodes.objects.AsS4;
 import com.oracle.truffle.r.nodes.objects.AsS4NodeGen;
 import com.oracle.truffle.r.runtime.RError;
-<<<<<<< HEAD
-import com.oracle.truffle.r.runtime.RRuntime;
-=======
->>>>>>> bd84f9ec
 import com.oracle.truffle.r.runtime.builtins.RBuiltin;
 import com.oracle.truffle.r.runtime.context.RContext;
 import com.oracle.truffle.r.runtime.data.RAttributable;
@@ -61,12 +54,7 @@
 
     @Specialization
     @TruffleBoundary
-<<<<<<< HEAD
-    protected RNull asS4(RNull object, RAbstractLogicalVector flagVec, RAbstractIntVector completeVec) {
-        boolean flag = checkArgs(flagVec, completeVec);
-=======
     protected RNull asS4(RNull object, boolean flag, @SuppressWarnings("unused") int complete) {
->>>>>>> bd84f9ec
         if (flag) {
             RContext.getInstance().setNullS4Object(true);
         } else {
