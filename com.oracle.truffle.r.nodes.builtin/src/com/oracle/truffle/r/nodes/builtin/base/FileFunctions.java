--- conflicted
+++ resolved
@@ -1245,11 +1245,7 @@
         // TODO: NewVersionMigration - expand parameter
         @Specialization
         @TruffleBoundary
-<<<<<<< HEAD
-        protected int doUnlink(RStringVector vec, boolean recursive, @SuppressWarnings("unused") boolean force, boolean expand,
-=======
-        protected static int doUnlink(RStringVector vec, boolean recursive, @SuppressWarnings("unused") boolean force,
->>>>>>> 0416e9c0
+        protected static int doUnlink(RStringVector vec, boolean recursive, @SuppressWarnings("unused") boolean force, boolean expand,
                         @CachedContext(TruffleRLanguage.class) TruffleLanguage.ContextReference<RContext> ctxRef) {
             int result = 1;
             for (int i = -0; i < vec.getLength(); i++) {
