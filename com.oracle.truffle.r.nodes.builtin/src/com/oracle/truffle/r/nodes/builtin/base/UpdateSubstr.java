--- conflicted
+++ resolved
@@ -24,12 +24,8 @@
 
 import static com.oracle.truffle.r.runtime.RBuiltinKind.*;
 
-<<<<<<< HEAD
+import com.oracle.truffle.api.CompilerDirectives;
 import com.oracle.truffle.api.CompilerDirectives.TruffleBoundary;
-=======
-import com.oracle.truffle.api.CompilerDirectives;
-import com.oracle.truffle.api.CompilerDirectives.SlowPath;
->>>>>>> e34761a8
 import com.oracle.truffle.api.dsl.*;
 import com.oracle.truffle.api.utilities.*;
 import com.oracle.truffle.r.nodes.builtin.*;
@@ -55,7 +51,7 @@
         return x.substring(0, actualStart - 1) + value.substring(0, replacementLength) + x.substring(actualStop, x.length());
     }
 
-    @SlowPath
+    @TruffleBoundary
     protected String substr0(String x, int start, int stop, String value) {
         if (na.check(x) || na.check(start) || na.check(stop)) {
             return RRuntime.STRING_NA;
@@ -84,14 +80,14 @@
 
     @SuppressWarnings("unused")
     @Specialization(guards = "emptyArg")
-    @SlowPath
+    @TruffleBoundary
     protected RStringVector substrEmptyArg(RAbstractStringVector arg, RAbstractIntVector start, RAbstractIntVector stop, Object value) {
         return RDataFactory.createEmptyStringVector();
     }
 
     @SuppressWarnings("unused")
     @Specialization(guards = {"!emptyArg", "wrongParams"})
-    @SlowPath
+    @TruffleBoundary
     protected RNull substrWrongParams(RAbstractStringVector arg, RAbstractIntVector start, RAbstractIntVector stop, Object value) {
         assert false; // should never happen
         return RNull.instance; // dummy
@@ -99,7 +95,7 @@
 
     @SuppressWarnings("unused")
     @Specialization(guards = {"!emptyArg", "!wrongParams"})
-    @SlowPath
+    @TruffleBoundary
     protected RStringVector substr(RAbstractStringVector arg, RAbstractIntVector start, RAbstractIntVector stop, RNull value) {
         throw RError.error(getEncapsulatingSourceSection(), RError.Message.INVALID_UNNAMED_VALUE);
     }
@@ -112,7 +108,7 @@
     }
 
     @Specialization(guards = {"!emptyArg", "!wrongParams", "!wrongValue"})
-    @SlowPath
+    @TruffleBoundary
     protected RStringVector substr(RAbstractStringVector arg, RAbstractIntVector start, RAbstractIntVector stop, RAbstractStringVector value) {
         int argLength = arg.getLength();
         String[] res = new String[argLength];
