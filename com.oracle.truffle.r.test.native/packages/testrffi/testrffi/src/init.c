--- conflicted
+++ resolved
@@ -26,11 +26,8 @@
 #include <R_ext/Rdynload.h>
 #include "testrffi.h"
 #include "serialization.h"
-<<<<<<< HEAD
 #include "promises.h"
-=======
 #include "charsxps.h"
->>>>>>> 70638f3d
 #include "rapi_helpers.h"
 #include "rffiwrappers.h"
 
@@ -132,17 +129,14 @@
         CALLDEF(testPRIMFUN, 2),
         CALLDEF(serialize, 1),
         CALLDEF(testInstallTrChar, 2),
-<<<<<<< HEAD
-        CALLDEF(promises_create_promise, 2),
-        CALLDEF(promises_tests, 0),
-=======
         CALLDEF(charsxp_replace_nth_str, 3),
         CALLDEF(charsxp_nth_str, 2),
         CALLDEF(charsxp_create_empty_str, 1),
         CALLDEF(charsxp_revert_via_elt, 1),
         CALLDEF(charsxp_revert_via_dataptr, 1),
         CALLDEF(charsxp_tests, 0),
->>>>>>> 70638f3d
+        CALLDEF(promises_create_promise, 2),
+        CALLDEF(promises_tests, 0),
         #include "init_api.h"
         {NULL, NULL, 0}
 };
