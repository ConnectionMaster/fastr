--- conflicted
+++ resolved
@@ -42,116 +42,4 @@
 Reference manual for FastR, its limitations, compatibility and additional functionality is
 available at [GraalVM website](http://www.graalvm.org/docs/reference-manual/languages/r/).
 
-Further documentation is in the [documentation folder](documentation/Index.md) of this repository.
-
-<<<<<<< HEAD
-# Building FastR from Source
-
-Building FastR from source is supported on Mac OS X (El Capitan onwards), and various flavors of Linux.
-FastR uses a build tool called `mx` (cf `maven`) which can be downloaded from [here](http://github.com/graalvm/mx).
-`mx` manages software in _suites_, which are normally one-to-one with a `git` repository. FastR depends fundamentally on the [truffle](http://github.com/graalvm/graal) suite. However, performance also depends on the [Graal compiler](http://github.com/graalvm/graal) as without it, FastR operates in interpreted mode only. The conventional way to arrange the Git repos (suites) is as siblings in a parent directory, which we will call `FASTR_HOME`.
-
-## Pre-Requisites
-FastR shares some code with GnuR, for example, the default packages and the Blas library. Therefore, a version of GnuR (currently
-R-3.6.1), is downloaded and built as part of the build. Both GNU R and FastR require access certain tools and packages that must be available
-prior to the build. These are:
-
-    A jvmci-enabled Java JDK which is available from [pre-built binary](http://www.oracle.com/technetwork/oracle-labs/program-languages/downloads/index.html)
-    Python version 2.7.x
-    A Fortran compiler and libraries. Typically gfortran 4.8 or later
-    A C compiler and libraries. Typically gcc or clang
-    The pcre package, version 8.38 or later
-    The zlib package, version 1.2.8 or later
-    The bzip2 package, version 1.0.6 or later
-    The xz package, version 5.2.2 or later
-    The curl package, version 7.50.1 or later
-
-If any of these are missing the GNU R build will fail which will cause the FastR build to fail also. If the build fails, more details can be found in log files in
-the `libdownloads/R-{version}` directory. Note that your system may have existing installations of these packages, possibly in standard system locations,
-but older versions. These must either be upgraded or newer versions installed with the package manager on your system. Since different systems use different package
-managers some of which install packages in directories that are not scanned by default by the C compiler and linker, it may be necessary to inform the build of these
-locations using the following environment variables:
-
-    PKG_INCLUDE_FLAGS_OVERRIDE
-    PKG_LDFLAGS_OVERRIDE
-
-For example, on Mac OS, the MacPorts installer places headers in /opt/local/include and libraries in /opt/local/lib, in which case, the above variables must be set to these
-values prior to the build, e.g.:
-
-    export PKG_INCLUDE_FLAGS_OVERRIDE=-I/opt/local/include
-    export PKG_LDFLAGS_OVERRIDE=-L/opt/local/lib
-
- Note that if more than once location must be specified, the values must be quoted, e.g., as in `export PKG_LDFLAGS_OVERRIDE="-Lpath1 -Lpath2"`.
-
- The environment variable `JAVA_HOME` must be set to the location of the jvmci-enabled Java JDK.
-
-## Building FastR
-Use the following sequence of commands to download and build an interpreted version of FastR.
-
-    $ mkdir $FASTR_HOME
-    $ cd $FASTR_HOME
-    $ git clone http://github.com/graalvm/mx
-  $ PATH=$PATH:$FASTR_HOME/mx
-  $ git clone http://github.com/graalvm/fastr
-  $ cd fastr
-  $ mx build
-
-The build will clone the Truffle repository and also download various required libraries, including GNU R, which is built first. Any problems with the GNU R configure step likely relate
-to dependent packages, so review the previous section. For FastR development, GNU R only needs to be built once, but an `mx clean` will, by default remove it. This can be prevented by setting
-the `GNUR_NOCLEAN` environment variable to any value.
-
-It is possible to build FastR in "release mode" which builds and installs the GNU R "recommended" packages and also creates a `fastr-release.jar` file that contains everything that is needed to
-run FastR, apart from a Java VM. In particular it captures the package dependencies, e.g., `pcre` and `libgfortran`, so that when the file is unpacked on another system it will work regardless of whether the packages are installed on that system. For some systems that depend on FastR, e.g., GraalVM, it is a requirement to build in release mode as they depend on this file. To build in release mode, set the `FASTR_RELEASE` environment variable to any value. Note that this can be done at any time without doing a complete clean and rebuild. Simply set the variable and execute `mx build`.
-
-## Running FastR
-
-After building, running the FastR console can be done either with `bin/R` or  with `mx r` or `mx R`. Using `mx` makes available some additional options that are of interest to FastR developers.
-FastR supports the same command line arguments as R, so running an R script is done with `bin/R -f <file>` or `bin/Rscript <file>`.
-
-## IDE Usage
-
-`mx` supports IDE integration with Eclipse, Netbeans or IntelliJ and creates project metadata with the `ideinit` command (you can limit metadata creation to one IDE by setting the `MX_IDE` environment variable to, say, `eclipse`). After running this command you can import the `fastr` and `truffle` projects using the `File->Import` menu.
-
-## Contributing
-
-We would like to grow the FastR open-source community to provide a free R implementation atop the Truffle/Graal stack.
-We encourage contributions, and invite interested developers to join in.
-Prospective contributors need to sign the [Oracle Contributor Agreement (OCA)](http://www.oracle.com/technetwork/community/oca-486395.html).
-The access point for contributions, issues and questions about FastR is the [GitHub repository](https://github.com/oracle/fastr).
-
-## Troubleshooting
-
-### GNU-R build fails
-
-GNU-R is built as part of the FastR build and therefore all GNU-R dependencies are required.
-The output from GNU-R configuration is logged in `libdownloads/R-3.6.1/gnur_configure.log`.
-
-### Build fails when generating R grammar
-
-This problem manifests by the following error message in the build output:
-
-`Parser failed to execute command`
-
-followed by a series of parser errors, such as:
-
-`error(170): R.g:<LINE>:<COL>: the .. range operator isn't allowed in parser rules`
-
-It seems to be an ANTLR issue occurring when `LANG`, `LC_ALL` and `LC_CTYPE` environment
-variables are not set to the same value.
-
-The solution is to set those variables to the same value, e.g.
-
-```
-export LANG=en_US.UTF-8
-export LC_ALL=en_US.UTF-8
-export LC_CTYPE=en_US.UTF-8
-```
-
-Note: you may need to install `locale` and run the following before setting the above env variables:
-
-```
-locale en_US.UTF-8
-```
-
-=======
->>>>>>> 8aa10b52
+Further documentation is in the [documentation folder](documentation/Index.md) of this repository.