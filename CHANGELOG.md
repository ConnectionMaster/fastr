# 21.3.0
<<<<<<< HEAD
* Upgrade of PCRE to PCRE2 version 10.37.
  * Some Unicode patterns and texts are still not supported.

Bug fixes:

* Fixed implicit make rule parameters used when building R extensions
  * Fixes, e.g., installation of maps package version 3.3.0.
* Fixed unexpected garbage collection of CHARSXP objects in R extensions
* Option --no-init-file is not ignored anymore
=======
* Upgrade of [PCRE](https://www.pcre.org/) to PCRE2 version 10.37.
  * Some Unicode patterns and texts are still not supported.
  * See [GNU-R changelog](https://cran.r-project.org/doc/manuals/r-devel/NEWS.html) (section MIGRATION TO PCRE2) for more details
     on potentially user visible differences between PCRE and PCRE2

Bug fixes:

* Fixed implicit make rule parameters used when building [R extensions](https://cran.r-project.org/doc/manuals/r-release/R-exts.html)
  * Fixes, e.g., installation of [maps](https://cran.r-project.org/web/packages/maps/index.html) package version 3.3.0.
  * Removed `-shared` flag from `LDFLAGS`, added `-shared` to `DYLIB_LDFLAGS`, added `SHLIB_LDGLAGS_R`
* Fixed unexpected garbage collection of `CHARSXP` objects in [R extensions](https://cran.r-project.org/doc/manuals/r-release/R-exts.html)
  * FastR did not materialize its internal representation of character vectors to GNU-R compatible CHARSXP objects,
      which caused unexpected collection of CHARSXP objects returned by STRING_ELT
* Option --no-init-file is not ignored anymore (do not read the user's profile at startup)
>>>>>>> cb51e047
* Fixed functions `approx` and `approxfun` from the `stats` package
  * Previously they were always failing with error message "Incorrect number of arguments"

# 21.2.0
* Support for packages in 2021-02-01 CRAN snapshot:
  * testthat 3.0.1 is partially supported.
    * FastR does not support parallel tests run, i.e. run testthat only with `Sys.setenv(TESTTHAT_PARALLEL="false")`.
  * tibble 3.0.6 , vctrs 0.3.6, and data.table 1.13.6 are mostly supported.
  * Support for dplyr 1.0.3, ggplot 3.3.3, and knitr 1.31 is a work in progress.
  
Bug fixes:

* `read.dcf` does not ignore whitespaces in fields any more.
* `list.files` gives correct result in a subdirectory with the same prefix as its parent directory.
* Whitespaces in quantifiers in regular expressions are ignored.
  * GNU-R does not comply with PCRE with this behavior.
* `sys.frame` displays frames for `NextMethod` correctly.
* `parent.frame` is able to get the frame that is no longer on the stack.
  * Which is not recommended due to the documentation of `parent.frame`, but some packages do that nonetheless.

# 21.1.0

* Upgraded FastR to R 4.0.3
  * Made FastR runtime mostly compatible with R 4.0.3
  * Migrated to new versions of the base and recommended packages
  * Implemented some of the new features of R 4.0.3
    * All matrices have implicitly also the `array` class
    * Implemented `str2expression`, `str2lang` builtins
    * Pairlists cannot be coerced to language and vice versa
    * Deprecated `--slave` command line option, replaced by `--no-echo`
    * Added `recycle0` parameter to `paste` and `paste0`
    * Add expand parameter to `unlink`
    * `...elt` does no longer accept character vector as parameter
  * See [GNU-R 4.0.3 changelog](https://cran.r-project.org/doc/manuals/r-release/NEWS.pdf) for other changes in the base packages

* Upgraded the CRAN snapshot, used by default by `install.packages`, to 2021-02-01
  * Support of the new versions of most popular packages on FastR is work in progress
  * Packages with known issues: dplyr 1.0.3, ggplot 3.3.3, knitr 1.31

Bug fixes:

* `switch` builtin handles arguments properly (#171)
* `Rf_installTrChar` was giving wrong result
* S3 dispatch in `cbind` and `rbind`
* `.cache_class` with `NULL` parameter
* copy on write of S4 objects when passed into `class<-` function

Added missing R builtins and C APIs:

* `Rf_allocSExp` supports `CLOSXP`
* `R_Serialize` and `R_removeVarFromFrame`


# 21.0.0

Bug fixes:

* Fix `AssertionError` in `sprintf` (#169)

# 20.3.0

Bug fixes:

* Set internal generic dispatch for the lengths builtin, #164
* iconv handles NA values properly

New features:

* preliminary implementation of the ALTREP framework
  * support for registering custom ALTREP classes
  * ALTREP specific C API, e.g., `INTEGER_IS_SORTED`
  * serialization and deserialization of custom ALTREP objects is not supported yet

Added missing R builtins and C APIs:

* non-API C function match5, which is used by some packages
* non-API C function `match5`, which is used by some packages (#149)
* define dummy `XLENGTH` macro if `USE_RINTERNALS` is defined
  * non-existence of this macro is used by some packages to detect old R versions
* `IS_LONG_VEC` C API function
* when loading native symbol dynamically, FastR also checks the name with trailing underscode to be compatible with GNU-R

# 20.2.0

Bug fixes:

* FastR cleans-up the temporary directory created for internal implementation of the R input handlers
* Improve performance of `unique` #154

Added missing R builtins and C APIs

* Dummy implementations of `X_IS_SORTED` and `X_NO_NA` for `X = STRING,INTEGER,REAL` #156

# 20.1.0

New features:

* Preview of improved graphical support.
  * Use `--R.UseInternalGridGraphics=false` to activate this feature.
  * `graphics` and `grDevices` packages are implemented by incorporating the `JavaGD` package.
  * The standard `grid` package works out of the box as well as `lattice` and `ggplot2`.
  * Supported image formats: PDF, PNG, JPEG, BMP.
  * SVG support will be added in the future.
  * Display lists are fully implemented, which, e.g., makes Shiny work better in FastR.
  * Custom FastR `grid` package implementation, which is currently the default, will be deprecated and removed in future releases.
* FastR ships with GCC runtime libraries on all supported systems (Linux and MacOS).
  * GFortran is not a requirement anymore to run FastR, but it is still required to install R packages with Fortran code
  * The GFortran runtime libraries versions are 4.8.5 on Linux and 8.3.0 on MacOS. When compiling additional R packages with Fortran code, one must use GFortran of the same or higher version.
* GFortran is used as the default Fortran compiler even in the "LLVM" toolchain configuration.
  * R packages that contain Fortran code will not be runnable on
  the FastR's LLVM backend (`--R.BackEnd=llvm`). However, the default backend is
  the "native" (`--R.BackEnd=native`). One can also choose to run only specific packages
  via the LLVM backend (`--R.BackEndLLVM=mypackage`).
  * Users can switch back to F2C, which can produce libraries runnable on the LLVM backend,
  by editing variable `FC` in `{FASTR_HOME}/etc/Makeconf`.
* print stacktraces (in `traceback()`) for errors coming from C/C++ code when FastR is running in the LLVM mode (`--R.BackEnd=llvm`) and errors coming from other languages, e.g., GraalPython.
* `@` can be also used to access members of polyglot values originating from other languages. This was previously possible only with `$`, now both operators work.

Bug fixes:

* S3 dispatch with missing arguments, e.g., `as_tibble()` (reported by Michael Hall on Slack)
* `dyn.load` did not work with relative paths
* missing warnings on integer overflow #136
* the f2c script fixed to handle extra dotted file extensions #143
* `iconv` honors the `from` and `asRaw` parameters. Fixes, e.g.: `iconv('foo²²', 'UTF8', 'latin1')`

# 20.0.0

New features:

* clean-up of the `Makeconf` files shipped with FastR in the `etc` directory:
  * `Makeconf.llvm` makes use of the newly available tools in the Labs LLVM Toolchain (`ar` and `ranlib`)
  * `Makeconf.native` contains only generic configuration for Linux/MacOS (with GCC toolchain installed)
  * both files recognize following environment variables:
    * `PKG_LDFLAGS_OVERRIDE` intended for adding library directories for the linker, but may contain any linker flags, e.g., `-L/path/to/library/which/is/not/in/my/os/default/search/path`
    * `PKG_INCLUDE_FLAGS_OVERRIDE` intended for addding include directories, but may contain any compiler flags
    * Note: `Makeconf.llvm` is also used as the default `Makeconf` file, you can change that by using `fastr.setToolchain('native')` (not a new feature in this release)
    * Note: instead of exporting `PKG_LDFLAGS_OVERRIDE` or `PKG_INCLUDE_FLAGS_OVERRIDE`, you can also edit the Makeconf file
* implement the "parse with named arguments" Truffle API available to Truffle instruments
* use the `RootBodyTag` to tag function bodies for Truffle instrumentation

Added missing R builtins and C APIs

* subsetting an array by numeric/string matrix
* ported all external C functions used by `nlm` (#100) and `fisher.test` from the `stats` base package
* Rf_asS4 C API function #118
* `serializeInfoFromConn` and `loadInfoFromConn2` internal builtins

Bug fixes:

* fixed: `polyglot.value` is not an object #123
  * `polyglot.value` is now treated as explicit and not implicit class
  * one of the implications is that internal generic dispatch works with `polyglot.value` #122
* can't assign class to polyglot value #124
* incorrect formatting for sprintf %g and %G: trailing zeroes #126
* support for remote workers with fastRCluster package #113
* bug in variable lookup when a package removes one of its variables using `rm` during `.onLoad`
* Rf_eval: when the argument is a pair-list do not execute it like a language object
* fixed cross-product (`%*%`) for scalar complex values
* fixed `dirname('.')` and `dirname('/')` to give `'.'` and `'/'`
* `list2env` handles duplicated elements correctly
* properly propagate exit code from the launchers (`R` and `Rscript`)


# 19.3.0

New features:

* FastR is based on R 3.6.1
* GCC runtime libraries are not shipped with FastR, use the following commands to install the necessary dependencies:
    * Ubuntu 18.04 and 19.04: `apt-get install libgfortran3 libgomp1`
    * Oracle Linux 7: `yum install libgfortran libgomp`
    * Oracle Linux 8: `yum install compat-libgfortran-48`
    * MacOS: `brew install gcc@4.9`
* new Graal LLVM based back-end for running packages native code.
  * The default {FASTR_HOME}/etc/Makeconf is configured to use the Graal LLVM toolchain to build the native code of R packages.
    * The toolchain builds standard native binaries for a given plarform and also embeds the corresponding LLVM bitcode in them.
    * R builtin `fastr.setToolchain(name)` (`name` can be `llvm` or `native`) sets the compiler toolchain used for package building (modifies etc/Makeconf).
    * To switch back to the previous toolchain configuration that used `GCC`, execute `fastr.setToolchain("native")`.
  * Option `--R.BackEnd` specifies the default backend used to execute packages native code.
    * Different R packages can be run via different backends in one FastR context.
    * `--R.BackEnd=native`, the default, is JNI based backend that runs directly the actual native code.
    * `--R.BackEnd=llvm` is the new LLVM backend that loads the LLVM bitcode embedded in package libraries and runs it via Graal LLVM.
    * `--R.BackEndNative=pkg1,pkg2,...` enumerates packages whose native code will be executed by the native backend.
    * `--R.BackEndLLVM=pkg1,pkg2,...` enumerates packages whose native code will be executed by the LLVM backend.
    * Note: All `--R.BackEnd*` options are passed to R subprocesses.
  * Debugging of packages native code with LLVM backend.
    * Option `--R.DebugLLVMLibs` activates debugging of native code using the bundled LLVM bitcode.
    * Builtin `fastr.useDebugMakevars(use)` activates/deactivates a special `etc/Makevars.site` tailored for building the packages native code for debugging.
* `gc` attempts to invoke Java GC when FastR is run with `--R.EnableExplicitGC=true`
  * this is intended only for testing purposes and it is not recommended to run GC explicitly in FastR.
  * `gc` is not invoking Java GC by default because GNU-R GC and Java GC are fundamentally
    different and this may lead to unintended behavior.

Added missing R builtins and C APIs

* `gctorture` and `gctorture2` built-ins for testing purposes
* `grepRaw` (only for `fixed=T`)

Bug fixes:

* multiplication of a vector and matrix that has one of the dimensions equal to `0` #104
* `tibble` does not print properly when using `knitr` #68
* `type.convert` uses locale #88
* promise with the empty value is handled correctly in 'missing' #87
* `scan` handles non-default value of `nmax` argument
* `Rf_allocVector` fails gracefully when FastR runs out of memory
* bug in `DATAPTR` for vectors of size in bytes larger than 2^31
* provide correct daylight saving time info in `as.POSIXlt` #98
* `list.files` handles `no..` and `all` arguments correctly
* `R --version` does not enter the interactive mode #89
* `update.formula` with RHS that contains `NULL` #92
* failures when working with large vectors (>1GB)


# 19.2.0

New features:

* `fastRCluster` package that allows to run FastR inside GNU-R
  * install in GNU-R or RStudio with: `devtools::install_github('oracle/fastr/com.oracle.truffle.r.pkgs/fastRCluster')`
  * use `?fastRCluster` to learn more

Bug fixes:

* `SET_ATTRIB` does not validate the attributes (as expected by some packages)

# 19.1.0

New features:

* `is.function` returns `true` for foreign executables
* better error message when FastR cannot find its home directory

Bug fixes:

* strings '-Inf', '+NaN', and '-NaN' are correctly parsed to doubles including ignoring leading and trailing whitespace
* avoid unhandled exceptions in `dev.set` #76
* `for` loop creates and initializes the control variable even if there are no iterations #77
* update the output of the `capabilities` builtin #78

# 19.0.0

New features:

* the default `Renviron` file sets `R_LIBS_USER` to a directory inside the current user's home
  * running the `configure_fastr` will change this to a path that also contains GraalVM version and will create the directory

Added missing C APIs:

* `S_realloc`

Bug fixes:

* fatal error on Linux when pressing CTRL+C during long computation

# 1.0 RC 16

Bug fixes:

* `match` worked incorrectly with descending sequences (e.g., `3:1`)
* `match` did not handle descending sequences properly (e.g. `match(1:3, 3:1)`)
* lexer allows any "letter" in identifiers including, e.g., Japanese, which matches GNU-R behavior

# 1.0 RC 15

* `ActiveBinding` objects do not support the `UNBOX` message anymore
* new Truffle interop converts `double` values to `int` values if they fit in the integer range
  * see the changes in the [spec tests](https://github.com/oracle/fastr/commit/e08e2b19571479dddb6167d9a1d492a14cb4c7b2#diff-c842fa11097793b19bd410589c36af99)

Added missing R builtins and C APIs

* simple support for the weak reference API functions (`R_MakeWeakRef`, `R_MakeWeakRefC`, `R_WeakRefKey`, `R_WeakRefValue`)
* `Rf_i1mach`
* `gzcon` builtin for `url` connections, e.g., `load(url('protocol://path'))` should work now
* `Sys.localeconv` supports: `decimal_point`, `thousands_sep`, `grouping`, `int_curr_symbol`, `currency_symbol`, `mon_decimal_point`,
  `mon_thousands_sep`, `mon_grouping`, `int_frac_digits`, `p_cs_precedes`, other fields are fixed to some meaningful but not culture
  sensitive value for given field

Bug fixes:

* `rep.int` with value argument of length 0 just returns the value argument
* `tcrossprod` called from `apply` did not give correct result #60
* `Rf_lengthgets` can accept `NULL` argument
* FastR does not allow Java interop when not started with `--jvm`

# 1.0 RC 14

* all FastR specific options (NOT those GNU-R compatible like `--save`) are experimental except for `--R.PrintErrorStacktracesToFile`,
which is an option that enables logging of FastR internal errors for bug reporting purposes. Experimental options can be unlocked
using `--experimental-options` or with `ContextBuilder#allowExperimentalOptions`.
* the MRAN mirror used by FastR by default instead of CRAN was bumped to 2019-02-13
* options for the JVM or native image are now passed using `--vm.` prefix in both cases instead of `--jvm.` or `--native.`
(e.g., `--jvm.Dproperty=false` becomes `--vm.Dproperty=false`)

New features:

* whenever possible, errors are propagated to the FastR embedder

Added missing R builtins and C API

* `Rf_StringBlank`

Bug fixes:

* `C_numeric_deriv` gives wrong results of gradient #54
* `tcrossprod` with a single vector #56
* `length<-` would remove attributes from the target even if it was a shared value
* `length(x) <- N` should not strip attributes if `length(x) == N`, which is not in line with GNU-R documentation,
but relied upon in the `methods` package #55
* `as.Date` with invalid date string #56

# 1.0 RC 13

New features:

* new JUL-like logging infrastructure backed by Truffle
* FastR options backed by Truffle now. New command-line format - i.e. bin/r --R.PerformanceWarning="true". Also configurable via org.graal.polyglot.Context.Builder.
* script configure_fastr also regenerates etc/Renviron and etc/ldpaths
* FastR vectors are not writeable from other languages
  * in order to update FastR vectors from other languages:
    retrieve reference to the subset assign function `` `[<-` `` and execute it.
    Note that it will return the new vector with the updated values.

Added missing R builtins and C API

* `polyroot`
* dummy implementation of `pcre_config`

Bug fixes:

* when using GNU-R graphics (--R.UseInternalGridGraphics=false) FastR would still override the graphics package R functions
* cannot install RcppParallel #52
* visibility propagation in `tryCatch`

# 1.0 RC 12

New Features:

* the implementation of the `TruffleLanguage#toString` method uses R function `print`
  * for example: the console in Chrome DevTools will print data.frames formatted like R would

Added missing R builtins and C API

* FastR provides GNU-R compatible `parseData` for expressions parsed via `parse(...,keep.source=T)`
* `format.POSIXlt` supports following formats: %z, %Z, %x, %X.
* dummy implementation of the ALTREP framework to avoid linking problems. Most of the functions fail at runtime. #48

Bug fixes:

* `sys.calls` gives wrong result when `eval` with `envir` argument is on the call stack
* `is.na` was not correctly handling lists, for example: `is.na(list(function() 42))`
* transfer `srcref` attribute to the result of `.subset` and `[`
* `matrix(1,nrow=NULL,ncol=NULL)` caused internal FastR error instead of R user level error
* option `--polyglot` works with the native image of FastR
* added native functions optim() and optimness()
* fixed various race conditions in parallel package
* `strsplit(...,perl=T)` does not end up in an infinite loop if the pattern is not found by `pcre_exec`
* `as.character.factor` error for levels containing NAs
* `env2list` error for environments containing pairlists
* `body<-` error for non-scalar values
* `unlink` error for paths containing wildcard(s) but no path separator
*  dims attribute errorneously set to RDoubleVector; exception when retrieving the dims #49
* issues with the dplyr's `mutate` and `transmute`: #50 and #51
* fixed promises result visibility propagation eliminating extra `NULL` output of `tryCatch(cat('Hello\n'))`

# 1.0 RC 11

* upgraded the R version to R-3.5.1
  * base packages and other sources used directly from GNU-R upgraded to their R-3.5.1 versions
  * fixed differences between R-3.4.0 and R-3.5.1

* FastR does not print or log any details for internal errors unless it is run with `--jvm.DR:+PrintErrorStacktracesToFile`

Added missing R builtins and C API

* `Rf_duplicated`
* `Rf_setVar`
* `norm_rand`
* `exp_rand`

Bug fixes:

* internal error in `mapply` with empty arguments list
* `comment` and `comment<-` work with S4 objects
* `iconvlist()` was failing on argument error #43
* `range` works properly with lists
* the reference count of `dimnames` of the result of `==` was not handled properly leading to incorrect results #40
* `exists` did not work properly in all cases when used with the `mode` argument #44
* 'charIndex out of range' when parsing an incomplete source #39
* `no_proxy` environment variable was not parsed correctly
* `read.csv` treats empty value as `NA` of the same type as the rest of the values in the column #42
* `SET_NAMED` allows to decrease the reference count to support a pattern from `data.table`
* exception when writing into the result returned from `split`
* `switch` falls through only if the actual argument is empty constant: `switch('x',x=,y=42)` vs. `switch('x',x=quote(f(1,))[[3]],y=42)`
* `oldClass<-` works with external pointers and other less common R types
* C API function `Rf_setAttrib` coerces double vector to integer when setting "dim" attribute #46

# 1.0 RC 10

New features:

* interop and tooling: READ and WRITE of ActiveBinding may have side effects. This is communicated via `KEY_INFO` to the tools and other languages (e.g., a debugger may warn before evaluating an ActiveBinding)
* the MRAN mirror used by FastR as default repo was moved to https://mran.microsoft.com/snapshot/2018-06-20
* new function `install.fastr.packages` to install FastR rJava replacement and possibly other packages in the future
* print the whole guest language stacktrace if an exception occurs during an interop call into another language

Added missing R builtins and C API

* `pos.to.env` builtin
* private `do_fmin` external function from the stats packages used by public R function `optimize`
* `beta` #33

Bug fixes:

* tooling: top level statements are not marked as functions (e.g., a debugger will not treat them as such anymore)
* update rpath correctly for redistributed libraries when producing a release build. This issue caused linking problems for MacOS users #26
* UseMethod caused internal error under some specific circumstances (happens during installation of the R.oo package)
* fully support indirect use of .Internal, e.g. in `(get('.Internal'))(paste0(list(1,2),','))`
* `as.character(external-pointer)` does not crash, but prints the pointer address #28
* `file.path` with `NULL` as one of its arguments gives correct result (empty character vector)
* `format.POSIXlt` uses the same time zone database as rest of the system #29
* `dev.control(displaylist = 'inhibit')` caused `ClassCastException`
* `download.file` follows redirects.
* static members of Java interop objects are not ignored during printing and deparsing
* fixed internal error in `on.exit(NULL)`
* fixed `mget` to accept also non list values for `ifnotfound`
* updating dimensions of a vector always resets the dimnames. #34
* `env2list` used in, e.g., `as.list.environment` can handle `...` inside the environment

# 1.0 RC 9

New features

* various improvements in handling of foreign objects in R
  * [brief overview in the documentation](http://www.graalvm.org/docs/reference-manual/languages/r/#foreign)
  * [executable specification](https://github.com/oracle/fastr/blob/master/com.oracle.truffle.r.test/src/com/oracle/truffle/r/test/library/fastr/R/interop-array-conversion-test.R#L158)

Added missing R builtins and C API

* eapply builtin
* rapply builtin

Bug fixes:

* colon builtin calculated length incorrectly in some circumstances
* `storage.mode<-` works with NULL
* Rf_coerceVector works with pairlists and language objects
* allow formal parameter names: '..1', '..1=default', '...=default'

# 1.0 RC 8

Bug fixes

* slot (`@`) was not working with foreign arrays
* memory leak when invoking some native functions
* one `symbol` was reported multiple times to the memory profiler
* maintain the same ownership relation between SEXPs as GNU-R does to prevent an unexpected collection of some SEXPs

# 1.0 RC 7

API changes

* eval.polyglot: the parameter `source` was renamed to `code`

New features

* AWT based graphics devices (jpg, png, X11, ...) supported in native image
* Seamless way to create R data frames from Polyglot objects
  * Handled by as.data.frame.polyglot.value
  * Expected structure: KEYS are used as column names, the values must be homogenous arrays (e.g. respond to HAS_SIZE)

Bug fixes

* S3 dispatch works correctly with NULL
* Paths in eval.polyglot are resolved relative to the current working directory
* Connections: sockets can always be read and written, raw connections are always binary
* Promises are evaluated in LazyLoadDBFetch (to support delayedAssign)
* Fixed broken `Rscript --version`
* Various fixes necessary to pass dplyr tests (GitHub version of dplyr)

Bugfixes

# 1.0 RC 6

New features

* Support for reading/writing graphical parameters via par
  * in preparation for full graphics package support

Added missing R builtins and C API

* 'get' builtin supports the 'envir' argument
* 'inspect' internal
* SETLEVELS
* Rf_isObject
* SET_ENCLOS
* R_nchar
* R_forceAndCall

Bugfixes

* support for formulas that include '...'
* updating attributes of NULL produces empty list with given attributes
* treat CR/LF in readLine like GNU-R
* fix in La_chol (incorrect pivot attribute in return)
* various fixes in vector coercion code to produce GNU-R compatible warnings and errors

# 1.0 RC 5

New features

* Script that configures FastR for the current system (jre/languages/R/bin/configure_fastr)
  * allows to pass additional arguments for the underlying configure script
  * by default uses the following arguments: --with-x=no --with-aqua=no --enable-memory-profiling FFLAGS=-O2

Updates in interop

* R code evaluated via interop never returns a Java primitive type, but always a vector
* Vectors of size 1 that do not contain NA can be unboxed
* Sending the READ message to an atomic R vector (array subscript in most languages) gives
  * Java primitive type as long as the value is not `NA`
  * if the value is `NA`, a special value that responds to `IS_NULL` with `true`. If this value is passed back to R it behaves as `NA` again
* Note that sending the READ message to a list, environment, or other heterogenous data structure never gives atomic Java type but a primitive R vector

Bug fixes

* Various smaller issues discovered during testing of CRAN packages.

# 1.0 RC 4

# 1.0 RC 3

Added missing R builtins and C API

* vmmin
* SETLENGTH, TRUELENGHT, SET_TRUELENGTH
* simplified version of LEVELS
* addInputHandler, removeInputHandler

Bug fixes

* The plotting window did not display anything after it was closed and reopened.
* Various smaller issues discovered during testing of CRAN packages.

New features

* Script that configures FastR for the current system (jre/languages/R/bin/configure_fastr) does not require Autotools anymore.
* Users can build a native image of the FastR runtime. The native image provides faster startup and slightly slower peak performance. Run jre/languages/R/bin/install_r_native_image to build the image.<|MERGE_RESOLUTION|>--- conflicted
+++ resolved
@@ -1,5 +1,4 @@
 # 21.3.0
-<<<<<<< HEAD
 * Upgrade of PCRE to PCRE2 version 10.37.
   * Some Unicode patterns and texts are still not supported.
 
@@ -9,7 +8,6 @@
   * Fixes, e.g., installation of maps package version 3.3.0.
 * Fixed unexpected garbage collection of CHARSXP objects in R extensions
 * Option --no-init-file is not ignored anymore
-=======
 * Upgrade of [PCRE](https://www.pcre.org/) to PCRE2 version 10.37.
   * Some Unicode patterns and texts are still not supported.
   * See [GNU-R changelog](https://cran.r-project.org/doc/manuals/r-devel/NEWS.html) (section MIGRATION TO PCRE2) for more details
@@ -24,7 +22,6 @@
   * FastR did not materialize its internal representation of character vectors to GNU-R compatible CHARSXP objects,
       which caused unexpected collection of CHARSXP objects returned by STRING_ELT
 * Option --no-init-file is not ignored anymore (do not read the user's profile at startup)
->>>>>>> cb51e047
 * Fixed functions `approx` and `approxfun` from the `stats` package
   * Previously they were always failing with error message "Incorrect number of arguments"
 
