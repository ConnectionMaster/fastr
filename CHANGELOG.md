--- conflicted
+++ resolved
@@ -6,13 +6,10 @@
   * this is intended only for testing purposes and it is not recommended to run GC explicitly in FastR.
   * `gc` is not invoking Java GC by default because GNU-R GC and Java GC are fundamentally
     different and this may lead to unintended behavior.
-<<<<<<< HEAD
 * Option `--R.BackEndLLVM` activates the LLVM native code backend loading the LLVM bitcode bundled with package libraries
-=======
 * Option `--R.BackEnd` specifies an RFFI backend. `--R.BackEnd=native`, the default, activates the JNI based backend, while `--R.BackEnd=llvm` activates the LLVM backend loading the LLVM bitcode bundled with package libraries. Note: All ``--R.BackEnd*` options are passed to R subprocesses.
 * Option `--R.BackEndNative` enumerates packages whose native code will be executed by the native backend (JNI based)
 * Option `--R.BackEndLLVM` enumerates packages whose native code will be executed by the LLVM backend
->>>>>>> 8aa10b52
 * Option `--R.DebugLLVMLibs` activates debugging of native code using the bundled LLVM bitcode
 * Builtin `fastr.useDebugMakevars(use)` activates/deactivates a special `etc/Makevars.site` for debugging native code
 * Builtin `fastr.setToolchain(name)` (`name` can be `llvm` or `native`) sets the compiler toolchain used for package building
